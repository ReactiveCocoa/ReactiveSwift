//
//  RACDelegateProxy.h
//  ReactiveCocoa
//
//  Created by Cody Krieger on 5/19/12.
//  Copyright (c) 2012 GitHub, Inc. All rights reserved.
//

#import <Foundation/Foundation.h>

@class RACSignal;

// A delegate object suitable for using -rac_signalForSelector:fromProtocol:
// upon.
@interface RACDelegateProxy : NSObject

// The delegate to which messages should be forwarded if not handled by
<<<<<<< HEAD
// any -signalForSelector: applications.
@property (nonatomic, weak) id rac_proxiedDelegate;
=======
// any -rac_signalForSelector:fromProtocol: applications.
@property (nonatomic, unsafe_unretained) id rac_proxiedDelegate;
>>>>>>> 3a79559a

// Creates a delegate proxy for the delegator, which will respond to selectors
// from `protocol`.
- (instancetype)initWithDelegator:(NSObject *)delegator protocol:(Protocol *)protocol;

// Assign this proxy to the named delegate property of the delegator specified
// during initialziation.
- (void)assignAsDelegateForKey:(NSString *)delegateKey;

// Assign this proxy as the `delegate` of the delegator specified during
// initialization.
- (void)assignAsDelegate;

// Calls -rac_signalForSelector:fromProtocol: using the `protocol` specified
// during initialization, and scopes the signal to the lifetime of the delegator.
- (RACSignal *)signalForSelector:(SEL)selector;

@end<|MERGE_RESOLUTION|>--- conflicted
+++ resolved
@@ -15,13 +15,8 @@
 @interface RACDelegateProxy : NSObject
 
 // The delegate to which messages should be forwarded if not handled by
-<<<<<<< HEAD
 // any -signalForSelector: applications.
-@property (nonatomic, weak) id rac_proxiedDelegate;
-=======
-// any -rac_signalForSelector:fromProtocol: applications.
 @property (nonatomic, unsafe_unretained) id rac_proxiedDelegate;
->>>>>>> 3a79559a
 
 // Creates a delegate proxy for the delegator, which will respond to selectors
 // from `protocol`.
