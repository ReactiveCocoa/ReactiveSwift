//
//  RACPassthroughSubscriber.h
//  ReactiveCocoa
//
//  Created by Justin Spahr-Summers on 2013-06-13.
//  Copyright (c) 2013 GitHub, Inc. All rights reserved.
//

#import <Foundation/Foundation.h>
#import "RACSubscriber.h"

<<<<<<< HEAD
@class RACSignal;

// Passes through all events to another subscriber while not disposed.
@interface RACPassthroughSubscriber : NSObject <RACSubscriber>

// Initializes the receiver to pass through events until disposed.
//
// subscriber - The subscriber to forward events to. This must not be nil.
// signal     - The signal that will be sending events to the receiver.
// disposable - When this disposable is disposed, no more events will be
//              forwarded. This must not be nil.
//
// Returns an initialized passthrough subscriber.
- (instancetype)initWithSubscriber:(id<RACSubscriber>)subscriber signal:(RACSignal *)signal disposable:(RACDisposable *)disposable;
=======
/// Passes through all events to another subscriber while not disposed.
@interface RACPassthroughSubscriber : NSObject <RACSubscriber>

/// Initializes the receiver to pass through events until disposed.
///
/// subscriber - The subscriber to forward events to. This must not be nil.
/// disposable - When this disposable is disposed, no more events will be
///              forwarded. This must not be nil.
///
/// Returns an initialized passthrough subscriber.
- (instancetype)initWithSubscriber:(id<RACSubscriber>)subscriber disposable:(RACDisposable *)disposable;
>>>>>>> 76d658af

@end<|MERGE_RESOLUTION|>--- conflicted
+++ resolved
@@ -9,33 +9,19 @@
 #import <Foundation/Foundation.h>
 #import "RACSubscriber.h"
 
-<<<<<<< HEAD
 @class RACSignal;
 
-// Passes through all events to another subscriber while not disposed.
-@interface RACPassthroughSubscriber : NSObject <RACSubscriber>
-
-// Initializes the receiver to pass through events until disposed.
-//
-// subscriber - The subscriber to forward events to. This must not be nil.
-// signal     - The signal that will be sending events to the receiver.
-// disposable - When this disposable is disposed, no more events will be
-//              forwarded. This must not be nil.
-//
-// Returns an initialized passthrough subscriber.
-- (instancetype)initWithSubscriber:(id<RACSubscriber>)subscriber signal:(RACSignal *)signal disposable:(RACDisposable *)disposable;
-=======
 /// Passes through all events to another subscriber while not disposed.
 @interface RACPassthroughSubscriber : NSObject <RACSubscriber>
 
 /// Initializes the receiver to pass through events until disposed.
 ///
 /// subscriber - The subscriber to forward events to. This must not be nil.
+/// signal     - The signal that will be sending events to the receiver.
 /// disposable - When this disposable is disposed, no more events will be
 ///              forwarded. This must not be nil.
 ///
 /// Returns an initialized passthrough subscriber.
-- (instancetype)initWithSubscriber:(id<RACSubscriber>)subscriber disposable:(RACDisposable *)disposable;
->>>>>>> 76d658af
+- (instancetype)initWithSubscriber:(id<RACSubscriber>)subscriber signal:(RACSignal *)signal disposable:(RACDisposable *)disposable;
 
 @end