// !$*UTF8*$!
{
	archiveVersion = 1;
	classes = {
	};
	objectVersion = 46;
	objects = {

/* Begin PBXBuildFile section */
		02D2602A1C1D6DAF003ACC61 /* SignalLifetimeSpec.swift in Sources */ = {isa = PBXBuildFile; fileRef = 02D260291C1D6DAF003ACC61 /* SignalLifetimeSpec.swift */; };
		02D2602B1C1D6DB8003ACC61 /* SignalLifetimeSpec.swift in Sources */ = {isa = PBXBuildFile; fileRef = 02D260291C1D6DAF003ACC61 /* SignalLifetimeSpec.swift */; };
		4A0AB6721DC28EFF00AA1E81 /* ReactiveExtensionsSpec.swift in Sources */ = {isa = PBXBuildFile; fileRef = 4A0AB6711DC28EFF00AA1E81 /* ReactiveExtensionsSpec.swift */; };
		4A0AB6731DC28EFF00AA1E81 /* ReactiveExtensionsSpec.swift in Sources */ = {isa = PBXBuildFile; fileRef = 4A0AB6711DC28EFF00AA1E81 /* ReactiveExtensionsSpec.swift */; };
		4A0AB6741DC28EFF00AA1E81 /* ReactiveExtensionsSpec.swift in Sources */ = {isa = PBXBuildFile; fileRef = 4A0AB6711DC28EFF00AA1E81 /* ReactiveExtensionsSpec.swift */; };
		4A0E10FF1D2A92720065D310 /* Lifetime.swift in Sources */ = {isa = PBXBuildFile; fileRef = 4A0E10FE1D2A92720065D310 /* Lifetime.swift */; };
		4A0E11001D2A92720065D310 /* Lifetime.swift in Sources */ = {isa = PBXBuildFile; fileRef = 4A0E10FE1D2A92720065D310 /* Lifetime.swift */; };
		4A0E11011D2A92720065D310 /* Lifetime.swift in Sources */ = {isa = PBXBuildFile; fileRef = 4A0E10FE1D2A92720065D310 /* Lifetime.swift */; };
		4A0E11021D2A92720065D310 /* Lifetime.swift in Sources */ = {isa = PBXBuildFile; fileRef = 4A0E10FE1D2A92720065D310 /* Lifetime.swift */; };
		4A0E11041D2A95200065D310 /* LifetimeSpec.swift in Sources */ = {isa = PBXBuildFile; fileRef = 4A0E11031D2A95200065D310 /* LifetimeSpec.swift */; };
		4A0E11051D2A95200065D310 /* LifetimeSpec.swift in Sources */ = {isa = PBXBuildFile; fileRef = 4A0E11031D2A95200065D310 /* LifetimeSpec.swift */; };
		4A0E11061D2A95200065D310 /* LifetimeSpec.swift in Sources */ = {isa = PBXBuildFile; fileRef = 4A0E11031D2A95200065D310 /* LifetimeSpec.swift */; };
		579504331BB8A34200A5E482 /* BagSpec.swift in Sources */ = {isa = PBXBuildFile; fileRef = D0C312EF19EF2A7700984962 /* BagSpec.swift */; };
		579504341BB8A34300A5E482 /* BagSpec.swift in Sources */ = {isa = PBXBuildFile; fileRef = D0C312EF19EF2A7700984962 /* BagSpec.swift */; };
		57A4D1B11BA13D7A00F7D4B1 /* Optional.swift in Sources */ = {isa = PBXBuildFile; fileRef = D871D69E1B3B29A40070F16C /* Optional.swift */; };
		57A4D1B41BA13D7A00F7D4B1 /* Disposable.swift in Sources */ = {isa = PBXBuildFile; fileRef = D0C312BE19EF2A5800984962 /* Disposable.swift */; };
		57A4D1B61BA13D7A00F7D4B1 /* Event.swift in Sources */ = {isa = PBXBuildFile; fileRef = D08C54B51A69A3DB00AD8286 /* Event.swift */; };
		57A4D1B81BA13D7A00F7D4B1 /* Scheduler.swift in Sources */ = {isa = PBXBuildFile; fileRef = D0C312C819EF2A5800984962 /* Scheduler.swift */; };
		57A4D1B91BA13D7A00F7D4B1 /* Action.swift in Sources */ = {isa = PBXBuildFile; fileRef = D08C54AF1A69A2AC00AD8286 /* Action.swift */; };
		57A4D1BA1BA13D7A00F7D4B1 /* Property.swift in Sources */ = {isa = PBXBuildFile; fileRef = D08C54B01A69A2AC00AD8286 /* Property.swift */; };
		57A4D1BB1BA13D7A00F7D4B1 /* Signal.swift in Sources */ = {isa = PBXBuildFile; fileRef = D08C54B11A69A2AC00AD8286 /* Signal.swift */; };
		57A4D1BC1BA13D7A00F7D4B1 /* SignalProducer.swift in Sources */ = {isa = PBXBuildFile; fileRef = D08C54B21A69A2AC00AD8286 /* SignalProducer.swift */; };
		57A4D1BD1BA13D7A00F7D4B1 /* Atomic.swift in Sources */ = {isa = PBXBuildFile; fileRef = D0C312BB19EF2A5800984962 /* Atomic.swift */; };
		57A4D1BE1BA13D7A00F7D4B1 /* Bag.swift in Sources */ = {isa = PBXBuildFile; fileRef = D0C312BC19EF2A5800984962 /* Bag.swift */; };
		57A4D1C01BA13D7A00F7D4B1 /* FoundationExtensions.swift in Sources */ = {isa = PBXBuildFile; fileRef = D03B4A3C19F4C39A009E02AC /* FoundationExtensions.swift */; };
		57A4D20A1BA13D7A00F7D4B1 /* ReactiveSwift.h in Headers */ = {isa = PBXBuildFile; fileRef = D04725EF19E49ED7006002AA /* ReactiveSwift.h */; settings = {ATTRIBUTES = (Public, ); }; };
		5B8CAB7F24787D6500717AB5 /* QueueScheduler+Factory.swift in Sources */ = {isa = PBXBuildFile; fileRef = 5B8CAB7E24787D6500717AB5 /* QueueScheduler+Factory.swift */; };
		5B8CAB8024787D6500717AB5 /* QueueScheduler+Factory.swift in Sources */ = {isa = PBXBuildFile; fileRef = 5B8CAB7E24787D6500717AB5 /* QueueScheduler+Factory.swift */; };
		5B8CAB8124787D6500717AB5 /* QueueScheduler+Factory.swift in Sources */ = {isa = PBXBuildFile; fileRef = 5B8CAB7E24787D6500717AB5 /* QueueScheduler+Factory.swift */; };
		7DFBED081CDB8C9500EE435B /* ReactiveSwift.framework in Frameworks */ = {isa = PBXBuildFile; fileRef = 57A4D2411BA13D7A00F7D4B1 /* ReactiveSwift.framework */; };
		7DFBED1E1CDB8D7000EE435B /* ReactiveSwift.framework in Copy Frameworks */ = {isa = PBXBuildFile; fileRef = 57A4D2411BA13D7A00F7D4B1 /* ReactiveSwift.framework */; settings = {ATTRIBUTES = (CodeSignOnCopy, RemoveHeadersOnCopy, ); }; };
		7DFBED1F1CDB8D7800EE435B /* Quick.framework in Copy Frameworks */ = {isa = PBXBuildFile; fileRef = D037672B19EDA75D00A782A9 /* Quick.framework */; settings = {ATTRIBUTES = (CodeSignOnCopy, RemoveHeadersOnCopy, ); }; };
		7DFBED201CDB8D7D00EE435B /* Nimble.framework in Copy Frameworks */ = {isa = PBXBuildFile; fileRef = D05E662419EDD82000904ACA /* Nimble.framework */; settings = {ATTRIBUTES = (CodeSignOnCopy, RemoveHeadersOnCopy, ); }; };
		7DFBED221CDB8DE300EE435B /* ActionSpec.swift in Sources */ = {isa = PBXBuildFile; fileRef = D021671C1A6CD50500987861 /* ActionSpec.swift */; };
		7DFBED231CDB8DE300EE435B /* AtomicSpec.swift in Sources */ = {isa = PBXBuildFile; fileRef = D0C312EE19EF2A7700984962 /* AtomicSpec.swift */; };
		7DFBED241CDB8DE300EE435B /* BagSpec.swift in Sources */ = {isa = PBXBuildFile; fileRef = D0C312EF19EF2A7700984962 /* BagSpec.swift */; };
		7DFBED251CDB8DE300EE435B /* DisposableSpec.swift in Sources */ = {isa = PBXBuildFile; fileRef = D0C312F019EF2A7700984962 /* DisposableSpec.swift */; };
		7DFBED261CDB8DE300EE435B /* FoundationExtensionsSpec.swift in Sources */ = {isa = PBXBuildFile; fileRef = D8170FC01B100EBC004192AD /* FoundationExtensionsSpec.swift */; };
		7DFBED281CDB8DE300EE435B /* PropertySpec.swift in Sources */ = {isa = PBXBuildFile; fileRef = D0A2260D1A72F16D00D33B74 /* PropertySpec.swift */; };
		7DFBED291CDB8DE300EE435B /* SchedulerSpec.swift in Sources */ = {isa = PBXBuildFile; fileRef = D0C312F219EF2A7700984962 /* SchedulerSpec.swift */; };
		7DFBED2A1CDB8DE300EE435B /* SignalLifetimeSpec.swift in Sources */ = {isa = PBXBuildFile; fileRef = 02D260291C1D6DAF003ACC61 /* SignalLifetimeSpec.swift */; };
		7DFBED2B1CDB8DE300EE435B /* SignalProducerSpec.swift in Sources */ = {isa = PBXBuildFile; fileRef = D0A2260A1A72E6C500D33B74 /* SignalProducerSpec.swift */; };
		7DFBED2C1CDB8DE300EE435B /* SignalProducerLiftingSpec.swift in Sources */ = {isa = PBXBuildFile; fileRef = D8024DB11B2E1BB0005E6B9A /* SignalProducerLiftingSpec.swift */; };
		7DFBED2D1CDB8DE300EE435B /* SignalSpec.swift in Sources */ = {isa = PBXBuildFile; fileRef = D0A226071A72E0E900D33B74 /* SignalSpec.swift */; };
		7DFBED2E1CDB8DE300EE435B /* FlattenSpec.swift in Sources */ = {isa = PBXBuildFile; fileRef = CA6F284F1C52626B001879D2 /* FlattenSpec.swift */; };
		7DFBED2F1CDB8DE300EE435B /* TestError.swift in Sources */ = {isa = PBXBuildFile; fileRef = B696FB801A7640C00075236D /* TestError.swift */; };
		7DFBED301CDB8DE300EE435B /* TestLogger.swift in Sources */ = {isa = PBXBuildFile; fileRef = C79B64731CD38B2B003F2376 /* TestLogger.swift */; };
		7DFBED6D1CDB8F7D00EE435B /* SignalProducerNimbleMatchers.swift in Sources */ = {isa = PBXBuildFile; fileRef = BFA6B94A1A76044800C846D1 /* SignalProducerNimbleMatchers.swift */; };
		9A090C141DA0309E00EE97CA /* Reactive.swift in Sources */ = {isa = PBXBuildFile; fileRef = 9A090C131DA0309E00EE97CA /* Reactive.swift */; };
		9A090C151DA0309E00EE97CA /* Reactive.swift in Sources */ = {isa = PBXBuildFile; fileRef = 9A090C131DA0309E00EE97CA /* Reactive.swift */; };
		9A090C161DA0309E00EE97CA /* Reactive.swift in Sources */ = {isa = PBXBuildFile; fileRef = 9A090C131DA0309E00EE97CA /* Reactive.swift */; };
		9A090C171DA0309E00EE97CA /* Reactive.swift in Sources */ = {isa = PBXBuildFile; fileRef = 9A090C131DA0309E00EE97CA /* Reactive.swift */; };
		9A1A4F9D1E16AE50006F3039 /* ValidatingPropertySpec.swift in Sources */ = {isa = PBXBuildFile; fileRef = 9A1A4F981E16961C006F3039 /* ValidatingPropertySpec.swift */; };
		9A1A4F9E1E16AE50006F3039 /* ValidatingPropertySpec.swift in Sources */ = {isa = PBXBuildFile; fileRef = 9A1A4F981E16961C006F3039 /* ValidatingPropertySpec.swift */; };
		9A1A4F9F1E16AE55006F3039 /* ValidatingPropertySpec.swift in Sources */ = {isa = PBXBuildFile; fileRef = 9A1A4F981E16961C006F3039 /* ValidatingPropertySpec.swift */; };
		9A1B824120835EEC00EB7C09 /* ResultExtensions.swift in Sources */ = {isa = PBXBuildFile; fileRef = 9A1B824020835EEC00EB7C09 /* ResultExtensions.swift */; };
		9A1B824220835EEC00EB7C09 /* ResultExtensions.swift in Sources */ = {isa = PBXBuildFile; fileRef = 9A1B824020835EEC00EB7C09 /* ResultExtensions.swift */; };
		9A1B824320835EEC00EB7C09 /* ResultExtensions.swift in Sources */ = {isa = PBXBuildFile; fileRef = 9A1B824020835EEC00EB7C09 /* ResultExtensions.swift */; };
		9A1B824420835EEC00EB7C09 /* ResultExtensions.swift in Sources */ = {isa = PBXBuildFile; fileRef = 9A1B824020835EEC00EB7C09 /* ResultExtensions.swift */; };
		9A1D067D1D948A2300ACF44C /* UnidirectionalBindingSpec.swift in Sources */ = {isa = PBXBuildFile; fileRef = 9A1D067C1D948A2200ACF44C /* UnidirectionalBindingSpec.swift */; };
		9A1D067E1D948A2300ACF44C /* UnidirectionalBindingSpec.swift in Sources */ = {isa = PBXBuildFile; fileRef = 9A1D067C1D948A2200ACF44C /* UnidirectionalBindingSpec.swift */; };
		9A1D067F1D948A2300ACF44C /* UnidirectionalBindingSpec.swift in Sources */ = {isa = PBXBuildFile; fileRef = 9A1D067C1D948A2200ACF44C /* UnidirectionalBindingSpec.swift */; };
<<<<<<< HEAD
		9A2D5CDB259F8398005682ED /* Collect.swift in Sources */ = {isa = PBXBuildFile; fileRef = 9A2D5CDA259F8398005682ED /* Collect.swift */; };
		9A2D5CDC259F8398005682ED /* Collect.swift in Sources */ = {isa = PBXBuildFile; fileRef = 9A2D5CDA259F8398005682ED /* Collect.swift */; };
		9A2D5CDD259F8398005682ED /* Collect.swift in Sources */ = {isa = PBXBuildFile; fileRef = 9A2D5CDA259F8398005682ED /* Collect.swift */; };
		9A2D5CDE259F8398005682ED /* Collect.swift in Sources */ = {isa = PBXBuildFile; fileRef = 9A2D5CDA259F8398005682ED /* Collect.swift */; };
		9A2D5CE5259F852B005682ED /* CombinePrevious.swift in Sources */ = {isa = PBXBuildFile; fileRef = 9A2D5CE4259F852B005682ED /* CombinePrevious.swift */; };
		9A2D5CE6259F852B005682ED /* CombinePrevious.swift in Sources */ = {isa = PBXBuildFile; fileRef = 9A2D5CE4259F852B005682ED /* CombinePrevious.swift */; };
		9A2D5CE7259F852B005682ED /* CombinePrevious.swift in Sources */ = {isa = PBXBuildFile; fileRef = 9A2D5CE4259F852B005682ED /* CombinePrevious.swift */; };
		9A2D5CE8259F852B005682ED /* CombinePrevious.swift in Sources */ = {isa = PBXBuildFile; fileRef = 9A2D5CE4259F852B005682ED /* CombinePrevious.swift */; };
		9A2D5CEF259F85AE005682ED /* SkipRepeats.swift in Sources */ = {isa = PBXBuildFile; fileRef = 9A2D5CEE259F85AE005682ED /* SkipRepeats.swift */; };
		9A2D5CF0259F85AE005682ED /* SkipRepeats.swift in Sources */ = {isa = PBXBuildFile; fileRef = 9A2D5CEE259F85AE005682ED /* SkipRepeats.swift */; };
		9A2D5CF1259F85AE005682ED /* SkipRepeats.swift in Sources */ = {isa = PBXBuildFile; fileRef = 9A2D5CEE259F85AE005682ED /* SkipRepeats.swift */; };
		9A2D5CF2259F85AE005682ED /* SkipRepeats.swift in Sources */ = {isa = PBXBuildFile; fileRef = 9A2D5CEE259F85AE005682ED /* SkipRepeats.swift */; };
		9A2D5CF9259F8634005682ED /* UniqueValues.swift in Sources */ = {isa = PBXBuildFile; fileRef = 9A2D5CF8259F8634005682ED /* UniqueValues.swift */; };
		9A2D5CFA259F8634005682ED /* UniqueValues.swift in Sources */ = {isa = PBXBuildFile; fileRef = 9A2D5CF8259F8634005682ED /* UniqueValues.swift */; };
		9A2D5CFB259F8634005682ED /* UniqueValues.swift in Sources */ = {isa = PBXBuildFile; fileRef = 9A2D5CF8259F8634005682ED /* UniqueValues.swift */; };
		9A2D5CFC259F8634005682ED /* UniqueValues.swift in Sources */ = {isa = PBXBuildFile; fileRef = 9A2D5CF8259F8634005682ED /* UniqueValues.swift */; };
		9A2D5D03259F8C39005682ED /* Reduce.swift in Sources */ = {isa = PBXBuildFile; fileRef = 9A2D5D02259F8C39005682ED /* Reduce.swift */; };
		9A2D5D04259F8C39005682ED /* Reduce.swift in Sources */ = {isa = PBXBuildFile; fileRef = 9A2D5D02259F8C39005682ED /* Reduce.swift */; };
		9A2D5D05259F8C39005682ED /* Reduce.swift in Sources */ = {isa = PBXBuildFile; fileRef = 9A2D5D02259F8C39005682ED /* Reduce.swift */; };
		9A2D5D06259F8C39005682ED /* Reduce.swift in Sources */ = {isa = PBXBuildFile; fileRef = 9A2D5D02259F8C39005682ED /* Reduce.swift */; };
		9A2D5D0D259F8D1F005682ED /* ScanMap.swift in Sources */ = {isa = PBXBuildFile; fileRef = 9A2D5D0C259F8D1F005682ED /* ScanMap.swift */; };
		9A2D5D0E259F8D1F005682ED /* ScanMap.swift in Sources */ = {isa = PBXBuildFile; fileRef = 9A2D5D0C259F8D1F005682ED /* ScanMap.swift */; };
		9A2D5D0F259F8D1F005682ED /* ScanMap.swift in Sources */ = {isa = PBXBuildFile; fileRef = 9A2D5D0C259F8D1F005682ED /* ScanMap.swift */; };
		9A2D5D10259F8D1F005682ED /* ScanMap.swift in Sources */ = {isa = PBXBuildFile; fileRef = 9A2D5D0C259F8D1F005682ED /* ScanMap.swift */; };
=======
		9A2D5C9F259F8059005682ED /* TakeFirst.swift in Sources */ = {isa = PBXBuildFile; fileRef = 9A2D5C9E259F8059005682ED /* TakeFirst.swift */; };
		9A2D5CA0259F8059005682ED /* TakeFirst.swift in Sources */ = {isa = PBXBuildFile; fileRef = 9A2D5C9E259F8059005682ED /* TakeFirst.swift */; };
		9A2D5CA1259F8059005682ED /* TakeFirst.swift in Sources */ = {isa = PBXBuildFile; fileRef = 9A2D5C9E259F8059005682ED /* TakeFirst.swift */; };
		9A2D5CA2259F8059005682ED /* TakeFirst.swift in Sources */ = {isa = PBXBuildFile; fileRef = 9A2D5C9E259F8059005682ED /* TakeFirst.swift */; };
		9A2D5CAE259F8112005682ED /* TakeLast.swift in Sources */ = {isa = PBXBuildFile; fileRef = 9A2D5CAD259F8112005682ED /* TakeLast.swift */; };
		9A2D5CAF259F8112005682ED /* TakeLast.swift in Sources */ = {isa = PBXBuildFile; fileRef = 9A2D5CAD259F8112005682ED /* TakeLast.swift */; };
		9A2D5CB0259F8112005682ED /* TakeLast.swift in Sources */ = {isa = PBXBuildFile; fileRef = 9A2D5CAD259F8112005682ED /* TakeLast.swift */; };
		9A2D5CB1259F8112005682ED /* TakeLast.swift in Sources */ = {isa = PBXBuildFile; fileRef = 9A2D5CAD259F8112005682ED /* TakeLast.swift */; };
		9A2D5CB8259F8199005682ED /* TakeWhile.swift in Sources */ = {isa = PBXBuildFile; fileRef = 9A2D5CB7259F8199005682ED /* TakeWhile.swift */; };
		9A2D5CB9259F8199005682ED /* TakeWhile.swift in Sources */ = {isa = PBXBuildFile; fileRef = 9A2D5CB7259F8199005682ED /* TakeWhile.swift */; };
		9A2D5CBA259F8199005682ED /* TakeWhile.swift in Sources */ = {isa = PBXBuildFile; fileRef = 9A2D5CB7259F8199005682ED /* TakeWhile.swift */; };
		9A2D5CBB259F8199005682ED /* TakeWhile.swift in Sources */ = {isa = PBXBuildFile; fileRef = 9A2D5CB7259F8199005682ED /* TakeWhile.swift */; };
		9A2D5CC2259F81FC005682ED /* SkipFirst.swift in Sources */ = {isa = PBXBuildFile; fileRef = 9A2D5CC1259F81FC005682ED /* SkipFirst.swift */; };
		9A2D5CC3259F81FC005682ED /* SkipFirst.swift in Sources */ = {isa = PBXBuildFile; fileRef = 9A2D5CC1259F81FC005682ED /* SkipFirst.swift */; };
		9A2D5CC4259F81FC005682ED /* SkipFirst.swift in Sources */ = {isa = PBXBuildFile; fileRef = 9A2D5CC1259F81FC005682ED /* SkipFirst.swift */; };
		9A2D5CC5259F81FC005682ED /* SkipFirst.swift in Sources */ = {isa = PBXBuildFile; fileRef = 9A2D5CC1259F81FC005682ED /* SkipFirst.swift */; };
		9A2D5CCC259F8263005682ED /* SkipWhile.swift in Sources */ = {isa = PBXBuildFile; fileRef = 9A2D5CCB259F8263005682ED /* SkipWhile.swift */; };
		9A2D5CCD259F8263005682ED /* SkipWhile.swift in Sources */ = {isa = PBXBuildFile; fileRef = 9A2D5CCB259F8263005682ED /* SkipWhile.swift */; };
		9A2D5CCE259F8263005682ED /* SkipWhile.swift in Sources */ = {isa = PBXBuildFile; fileRef = 9A2D5CCB259F8263005682ED /* SkipWhile.swift */; };
		9A2D5CCF259F8263005682ED /* SkipWhile.swift in Sources */ = {isa = PBXBuildFile; fileRef = 9A2D5CCB259F8263005682ED /* SkipWhile.swift */; };
		9A2D5C4F259F7B21005682ED /* MapError.swift in Sources */ = {isa = PBXBuildFile; fileRef = 9A2D5C4E259F7B21005682ED /* MapError.swift */; };
		9A2D5C50259F7B21005682ED /* MapError.swift in Sources */ = {isa = PBXBuildFile; fileRef = 9A2D5C4E259F7B21005682ED /* MapError.swift */; };
		9A2D5C51259F7B21005682ED /* MapError.swift in Sources */ = {isa = PBXBuildFile; fileRef = 9A2D5C4E259F7B21005682ED /* MapError.swift */; };
		9A2D5C52259F7B21005682ED /* MapError.swift in Sources */ = {isa = PBXBuildFile; fileRef = 9A2D5C4E259F7B21005682ED /* MapError.swift */; };
		9A2D5C59259F7B31005682ED /* Materialize.swift in Sources */ = {isa = PBXBuildFile; fileRef = 9A2D5C58259F7B31005682ED /* Materialize.swift */; };
		9A2D5C5A259F7B31005682ED /* Materialize.swift in Sources */ = {isa = PBXBuildFile; fileRef = 9A2D5C58259F7B31005682ED /* Materialize.swift */; };
		9A2D5C5B259F7B31005682ED /* Materialize.swift in Sources */ = {isa = PBXBuildFile; fileRef = 9A2D5C58259F7B31005682ED /* Materialize.swift */; };
		9A2D5C5C259F7B31005682ED /* Materialize.swift in Sources */ = {isa = PBXBuildFile; fileRef = 9A2D5C58259F7B31005682ED /* Materialize.swift */; };
		9A2D5C63259F7B47005682ED /* MaterializeAsResult.swift in Sources */ = {isa = PBXBuildFile; fileRef = 9A2D5C62259F7B47005682ED /* MaterializeAsResult.swift */; };
		9A2D5C64259F7B47005682ED /* MaterializeAsResult.swift in Sources */ = {isa = PBXBuildFile; fileRef = 9A2D5C62259F7B47005682ED /* MaterializeAsResult.swift */; };
		9A2D5C65259F7B47005682ED /* MaterializeAsResult.swift in Sources */ = {isa = PBXBuildFile; fileRef = 9A2D5C62259F7B47005682ED /* MaterializeAsResult.swift */; };
		9A2D5C66259F7B47005682ED /* MaterializeAsResult.swift in Sources */ = {isa = PBXBuildFile; fileRef = 9A2D5C62259F7B47005682ED /* MaterializeAsResult.swift */; };
		9A2D5C77259F7D3D005682ED /* AttemptMap.swift in Sources */ = {isa = PBXBuildFile; fileRef = 9A2D5C76259F7D3D005682ED /* AttemptMap.swift */; };
		9A2D5C78259F7D3D005682ED /* AttemptMap.swift in Sources */ = {isa = PBXBuildFile; fileRef = 9A2D5C76259F7D3D005682ED /* AttemptMap.swift */; };
		9A2D5C79259F7D3D005682ED /* AttemptMap.swift in Sources */ = {isa = PBXBuildFile; fileRef = 9A2D5C76259F7D3D005682ED /* AttemptMap.swift */; };
		9A2D5C7A259F7D3D005682ED /* AttemptMap.swift in Sources */ = {isa = PBXBuildFile; fileRef = 9A2D5C76259F7D3D005682ED /* AttemptMap.swift */; };
		9A2D5C81259F7E3E005682ED /* DematerializeResults.swift in Sources */ = {isa = PBXBuildFile; fileRef = 9A2D5C80259F7E3E005682ED /* DematerializeResults.swift */; };
		9A2D5C82259F7E3E005682ED /* DematerializeResults.swift in Sources */ = {isa = PBXBuildFile; fileRef = 9A2D5C80259F7E3E005682ED /* DematerializeResults.swift */; };
		9A2D5C83259F7E3E005682ED /* DematerializeResults.swift in Sources */ = {isa = PBXBuildFile; fileRef = 9A2D5C80259F7E3E005682ED /* DematerializeResults.swift */; };
		9A2D5C84259F7E3E005682ED /* DematerializeResults.swift in Sources */ = {isa = PBXBuildFile; fileRef = 9A2D5C80259F7E3E005682ED /* DematerializeResults.swift */; };
		9A2D5C8B259F7ED5005682ED /* Dematerialize.swift in Sources */ = {isa = PBXBuildFile; fileRef = 9A2D5C8A259F7ED5005682ED /* Dematerialize.swift */; };
		9A2D5C8C259F7ED5005682ED /* Dematerialize.swift in Sources */ = {isa = PBXBuildFile; fileRef = 9A2D5C8A259F7ED5005682ED /* Dematerialize.swift */; };
		9A2D5C8D259F7ED5005682ED /* Dematerialize.swift in Sources */ = {isa = PBXBuildFile; fileRef = 9A2D5C8A259F7ED5005682ED /* Dematerialize.swift */; };
		9A2D5C8E259F7ED5005682ED /* Dematerialize.swift in Sources */ = {isa = PBXBuildFile; fileRef = 9A2D5C8A259F7ED5005682ED /* Dematerialize.swift */; };
>>>>>>> 85621619
		9A67963B1F6056B90058C5B4 /* UninhabitedTypeGuards.swift in Sources */ = {isa = PBXBuildFile; fileRef = 9A67963A1F6056B90058C5B4 /* UninhabitedTypeGuards.swift */; };
		9A67963C1F6059420058C5B4 /* UninhabitedTypeGuards.swift in Sources */ = {isa = PBXBuildFile; fileRef = 9A67963A1F6056B90058C5B4 /* UninhabitedTypeGuards.swift */; };
		9A67963D1F6059430058C5B4 /* UninhabitedTypeGuards.swift in Sources */ = {isa = PBXBuildFile; fileRef = 9A67963A1F6056B90058C5B4 /* UninhabitedTypeGuards.swift */; };
		9A67963E1F6059440058C5B4 /* UninhabitedTypeGuards.swift in Sources */ = {isa = PBXBuildFile; fileRef = 9A67963A1F6056B90058C5B4 /* UninhabitedTypeGuards.swift */; };
		9A681A9E1E5A241B00B097CF /* DeprecationSpec.swift in Sources */ = {isa = PBXBuildFile; fileRef = 9A681A9D1E5A241B00B097CF /* DeprecationSpec.swift */; };
		9A681A9F1E5A241B00B097CF /* DeprecationSpec.swift in Sources */ = {isa = PBXBuildFile; fileRef = 9A681A9D1E5A241B00B097CF /* DeprecationSpec.swift */; };
		9A681AA01E5A241B00B097CF /* DeprecationSpec.swift in Sources */ = {isa = PBXBuildFile; fileRef = 9A681A9D1E5A241B00B097CF /* DeprecationSpec.swift */; };
		9A9100DF1E0E6E620093E346 /* ValidatingProperty.swift in Sources */ = {isa = PBXBuildFile; fileRef = 9A9100DE1E0E6E620093E346 /* ValidatingProperty.swift */; };
		9A9100E01E0E6E670093E346 /* ValidatingProperty.swift in Sources */ = {isa = PBXBuildFile; fileRef = 9A9100DE1E0E6E620093E346 /* ValidatingProperty.swift */; };
		9A9100E11E0E6E680093E346 /* ValidatingProperty.swift in Sources */ = {isa = PBXBuildFile; fileRef = 9A9100DE1E0E6E620093E346 /* ValidatingProperty.swift */; };
		9A9100E21E0E6E680093E346 /* ValidatingProperty.swift in Sources */ = {isa = PBXBuildFile; fileRef = 9A9100DE1E0E6E620093E346 /* ValidatingProperty.swift */; };
		9ABCB1851D2A5B5A00BCA243 /* Deprecations+Removals.swift in Sources */ = {isa = PBXBuildFile; fileRef = 9ABCB1841D2A5B5A00BCA243 /* Deprecations+Removals.swift */; };
		9ABCB1861D2A5B5A00BCA243 /* Deprecations+Removals.swift in Sources */ = {isa = PBXBuildFile; fileRef = 9ABCB1841D2A5B5A00BCA243 /* Deprecations+Removals.swift */; };
		9ABCB1871D2A5B5A00BCA243 /* Deprecations+Removals.swift in Sources */ = {isa = PBXBuildFile; fileRef = 9ABCB1841D2A5B5A00BCA243 /* Deprecations+Removals.swift */; };
		9ABCB1881D2A5B5A00BCA243 /* Deprecations+Removals.swift in Sources */ = {isa = PBXBuildFile; fileRef = 9ABCB1841D2A5B5A00BCA243 /* Deprecations+Removals.swift */; };
		9AFA490C24E9A0C4003D263C /* Observer.swift in Sources */ = {isa = PBXBuildFile; fileRef = 9AFA490B24E9A0C4003D263C /* Observer.swift */; };
		9AFA490D24E9A0C4003D263C /* Observer.swift in Sources */ = {isa = PBXBuildFile; fileRef = 9AFA490B24E9A0C4003D263C /* Observer.swift */; };
		9AFA490E24E9A0C4003D263C /* Observer.swift in Sources */ = {isa = PBXBuildFile; fileRef = 9AFA490B24E9A0C4003D263C /* Observer.swift */; };
		9AFA490F24E9A0C4003D263C /* Observer.swift in Sources */ = {isa = PBXBuildFile; fileRef = 9AFA490B24E9A0C4003D263C /* Observer.swift */; };
		9AFA491124E9A196003D263C /* Map.swift in Sources */ = {isa = PBXBuildFile; fileRef = 9AFA491024E9A196003D263C /* Map.swift */; };
		9AFA491224E9A196003D263C /* Map.swift in Sources */ = {isa = PBXBuildFile; fileRef = 9AFA491024E9A196003D263C /* Map.swift */; };
		9AFA491324E9A196003D263C /* Map.swift in Sources */ = {isa = PBXBuildFile; fileRef = 9AFA491024E9A196003D263C /* Map.swift */; };
		9AFA491424E9A196003D263C /* Map.swift in Sources */ = {isa = PBXBuildFile; fileRef = 9AFA491024E9A196003D263C /* Map.swift */; };
		9AFA491B24E9A925003D263C /* Filter.swift in Sources */ = {isa = PBXBuildFile; fileRef = 9AFA491A24E9A925003D263C /* Filter.swift */; };
		9AFA491C24E9A925003D263C /* Filter.swift in Sources */ = {isa = PBXBuildFile; fileRef = 9AFA491A24E9A925003D263C /* Filter.swift */; };
		9AFA491D24E9A925003D263C /* Filter.swift in Sources */ = {isa = PBXBuildFile; fileRef = 9AFA491A24E9A925003D263C /* Filter.swift */; };
		9AFA491E24E9A925003D263C /* Filter.swift in Sources */ = {isa = PBXBuildFile; fileRef = 9AFA491A24E9A925003D263C /* Filter.swift */; };
		9AFA492024E9A988003D263C /* CompactMap.swift in Sources */ = {isa = PBXBuildFile; fileRef = 9AFA491F24E9A988003D263C /* CompactMap.swift */; };
		9AFA492124E9A988003D263C /* CompactMap.swift in Sources */ = {isa = PBXBuildFile; fileRef = 9AFA491F24E9A988003D263C /* CompactMap.swift */; };
		9AFA492224E9A988003D263C /* CompactMap.swift in Sources */ = {isa = PBXBuildFile; fileRef = 9AFA491F24E9A988003D263C /* CompactMap.swift */; };
		9AFA492324E9A988003D263C /* CompactMap.swift in Sources */ = {isa = PBXBuildFile; fileRef = 9AFA491F24E9A988003D263C /* CompactMap.swift */; };
		9AFA492524E9B15C003D263C /* Operators.swift in Sources */ = {isa = PBXBuildFile; fileRef = 9AFA492424E9B15C003D263C /* Operators.swift */; };
		9AFA492624E9B15C003D263C /* Operators.swift in Sources */ = {isa = PBXBuildFile; fileRef = 9AFA492424E9B15C003D263C /* Operators.swift */; };
		9AFA492724E9B15C003D263C /* Operators.swift in Sources */ = {isa = PBXBuildFile; fileRef = 9AFA492424E9B15C003D263C /* Operators.swift */; };
		9AFA492824E9B15C003D263C /* Operators.swift in Sources */ = {isa = PBXBuildFile; fileRef = 9AFA492424E9B15C003D263C /* Operators.swift */; };
		A9B315BC1B3940810001CB9C /* Disposable.swift in Sources */ = {isa = PBXBuildFile; fileRef = D0C312BE19EF2A5800984962 /* Disposable.swift */; };
		A9B315BE1B3940810001CB9C /* Event.swift in Sources */ = {isa = PBXBuildFile; fileRef = D08C54B51A69A3DB00AD8286 /* Event.swift */; };
		A9B315C01B3940810001CB9C /* Scheduler.swift in Sources */ = {isa = PBXBuildFile; fileRef = D0C312C819EF2A5800984962 /* Scheduler.swift */; };
		A9B315C11B3940810001CB9C /* Action.swift in Sources */ = {isa = PBXBuildFile; fileRef = D08C54AF1A69A2AC00AD8286 /* Action.swift */; };
		A9B315C21B3940810001CB9C /* Property.swift in Sources */ = {isa = PBXBuildFile; fileRef = D08C54B01A69A2AC00AD8286 /* Property.swift */; };
		A9B315C31B3940810001CB9C /* Signal.swift in Sources */ = {isa = PBXBuildFile; fileRef = D08C54B11A69A2AC00AD8286 /* Signal.swift */; };
		A9B315C41B3940810001CB9C /* SignalProducer.swift in Sources */ = {isa = PBXBuildFile; fileRef = D08C54B21A69A2AC00AD8286 /* SignalProducer.swift */; };
		A9B315C51B3940810001CB9C /* Atomic.swift in Sources */ = {isa = PBXBuildFile; fileRef = D0C312BB19EF2A5800984962 /* Atomic.swift */; };
		A9B315C61B3940810001CB9C /* Bag.swift in Sources */ = {isa = PBXBuildFile; fileRef = D0C312BC19EF2A5800984962 /* Bag.swift */; };
		A9B315C81B3940810001CB9C /* FoundationExtensions.swift in Sources */ = {isa = PBXBuildFile; fileRef = D03B4A3C19F4C39A009E02AC /* FoundationExtensions.swift */; };
		A9B315CA1B3940AB0001CB9C /* ReactiveSwift.h in Headers */ = {isa = PBXBuildFile; fileRef = D04725EF19E49ED7006002AA /* ReactiveSwift.h */; settings = {ATTRIBUTES = (Public, ); }; };
		A9F793341B60D0140026BCBA /* Optional.swift in Sources */ = {isa = PBXBuildFile; fileRef = D871D69E1B3B29A40070F16C /* Optional.swift */; };
		B696FB811A7640C00075236D /* TestError.swift in Sources */ = {isa = PBXBuildFile; fileRef = B696FB801A7640C00075236D /* TestError.swift */; };
		B696FB821A7640C00075236D /* TestError.swift in Sources */ = {isa = PBXBuildFile; fileRef = B696FB801A7640C00075236D /* TestError.swift */; };
		BE9CF3951D751B6B003AE479 /* UnidirectionalBinding.swift in Sources */ = {isa = PBXBuildFile; fileRef = BE9CF3941D751B6B003AE479 /* UnidirectionalBinding.swift */; };
		BE9CF3961D751B70003AE479 /* UnidirectionalBinding.swift in Sources */ = {isa = PBXBuildFile; fileRef = BE9CF3941D751B6B003AE479 /* UnidirectionalBinding.swift */; };
		BE9CF3971D751B71003AE479 /* UnidirectionalBinding.swift in Sources */ = {isa = PBXBuildFile; fileRef = BE9CF3941D751B6B003AE479 /* UnidirectionalBinding.swift */; };
		BE9CF3981D751B71003AE479 /* UnidirectionalBinding.swift in Sources */ = {isa = PBXBuildFile; fileRef = BE9CF3941D751B6B003AE479 /* UnidirectionalBinding.swift */; };
		BFA6B94D1A7604D400C846D1 /* SignalProducerNimbleMatchers.swift in Sources */ = {isa = PBXBuildFile; fileRef = BFA6B94A1A76044800C846D1 /* SignalProducerNimbleMatchers.swift */; };
		BFA6B94E1A7604D500C846D1 /* SignalProducerNimbleMatchers.swift in Sources */ = {isa = PBXBuildFile; fileRef = BFA6B94A1A76044800C846D1 /* SignalProducerNimbleMatchers.swift */; };
		C79B64741CD38B2B003F2376 /* TestLogger.swift in Sources */ = {isa = PBXBuildFile; fileRef = C79B64731CD38B2B003F2376 /* TestLogger.swift */; };
		C79B64751CD38B2B003F2376 /* TestLogger.swift in Sources */ = {isa = PBXBuildFile; fileRef = C79B64731CD38B2B003F2376 /* TestLogger.swift */; };
		C79B647C1CD52E23003F2376 /* EventLogger.swift in Sources */ = {isa = PBXBuildFile; fileRef = C79B647B1CD52E23003F2376 /* EventLogger.swift */; };
		C79B647D1CD52E4A003F2376 /* EventLogger.swift in Sources */ = {isa = PBXBuildFile; fileRef = C79B647B1CD52E23003F2376 /* EventLogger.swift */; };
		C79B647F1CD52E4D003F2376 /* EventLogger.swift in Sources */ = {isa = PBXBuildFile; fileRef = C79B647B1CD52E23003F2376 /* EventLogger.swift */; };
		C79B64801CD52E4E003F2376 /* EventLogger.swift in Sources */ = {isa = PBXBuildFile; fileRef = C79B647B1CD52E23003F2376 /* EventLogger.swift */; };
		CA6F28501C52626B001879D2 /* FlattenSpec.swift in Sources */ = {isa = PBXBuildFile; fileRef = CA6F284F1C52626B001879D2 /* FlattenSpec.swift */; };
		CA6F28511C52626B001879D2 /* FlattenSpec.swift in Sources */ = {isa = PBXBuildFile; fileRef = CA6F284F1C52626B001879D2 /* FlattenSpec.swift */; };
		CDCD247A1C277EEC00710AEE /* AtomicSpec.swift in Sources */ = {isa = PBXBuildFile; fileRef = D0C312EE19EF2A7700984962 /* AtomicSpec.swift */; };
		CDCD247B1C277EED00710AEE /* AtomicSpec.swift in Sources */ = {isa = PBXBuildFile; fileRef = D0C312EE19EF2A7700984962 /* AtomicSpec.swift */; };
		CDF066CA1CDC1CA200199626 /* Nimble.framework in Frameworks */ = {isa = PBXBuildFile; fileRef = D05E662419EDD82000904ACA /* Nimble.framework */; };
		CDF066CB1CDC1CA200199626 /* Quick.framework in Frameworks */ = {isa = PBXBuildFile; fileRef = D037672B19EDA75D00A782A9 /* Quick.framework */; };
		D01B7B6219EDD8FE00D26E01 /* Nimble.framework in Copy Frameworks */ = {isa = PBXBuildFile; fileRef = D05E662419EDD82000904ACA /* Nimble.framework */; settings = {ATTRIBUTES = (CodeSignOnCopy, RemoveHeadersOnCopy, ); }; };
		D01B7B6319EDD8FE00D26E01 /* Quick.framework in Copy Frameworks */ = {isa = PBXBuildFile; fileRef = D037672B19EDA75D00A782A9 /* Quick.framework */; settings = {ATTRIBUTES = (CodeSignOnCopy, RemoveHeadersOnCopy, ); }; };
		D01B7B6419EDD94B00D26E01 /* ReactiveSwift.framework in Copy Frameworks */ = {isa = PBXBuildFile; fileRef = D047260C19E49F82006002AA /* ReactiveSwift.framework */; settings = {ATTRIBUTES = (CodeSignOnCopy, RemoveHeadersOnCopy, ); }; };
		D021671D1A6CD50500987861 /* ActionSpec.swift in Sources */ = {isa = PBXBuildFile; fileRef = D021671C1A6CD50500987861 /* ActionSpec.swift */; };
		D021671E1A6CD50500987861 /* ActionSpec.swift in Sources */ = {isa = PBXBuildFile; fileRef = D021671C1A6CD50500987861 /* ActionSpec.swift */; };
		D037666419EDA43C00A782A9 /* ReactiveSwift.h in Headers */ = {isa = PBXBuildFile; fileRef = D04725EF19E49ED7006002AA /* ReactiveSwift.h */; settings = {ATTRIBUTES = (Public, ); }; };
		D037672D19EDA75D00A782A9 /* Quick.framework in Frameworks */ = {isa = PBXBuildFile; fileRef = D037672B19EDA75D00A782A9 /* Quick.framework */; };
		D037672F19EDA78B00A782A9 /* Quick.framework in Frameworks */ = {isa = PBXBuildFile; fileRef = D037672B19EDA75D00A782A9 /* Quick.framework */; };
		D03B4A3D19F4C39A009E02AC /* FoundationExtensions.swift in Sources */ = {isa = PBXBuildFile; fileRef = D03B4A3C19F4C39A009E02AC /* FoundationExtensions.swift */; };
		D03B4A3E19F4C39A009E02AC /* FoundationExtensions.swift in Sources */ = {isa = PBXBuildFile; fileRef = D03B4A3C19F4C39A009E02AC /* FoundationExtensions.swift */; };
		D04725F019E49ED7006002AA /* ReactiveSwift.h in Headers */ = {isa = PBXBuildFile; fileRef = D04725EF19E49ED7006002AA /* ReactiveSwift.h */; settings = {ATTRIBUTES = (Public, ); }; };
		D04725F619E49ED7006002AA /* ReactiveSwift.framework in Frameworks */ = {isa = PBXBuildFile; fileRef = D04725EA19E49ED7006002AA /* ReactiveSwift.framework */; };
		D047261719E49F82006002AA /* ReactiveSwift.framework in Frameworks */ = {isa = PBXBuildFile; fileRef = D047260C19E49F82006002AA /* ReactiveSwift.framework */; };
		D05E662519EDD82000904ACA /* Nimble.framework in Frameworks */ = {isa = PBXBuildFile; fileRef = D05E662419EDD82000904ACA /* Nimble.framework */; };
		D05E662619EDD83000904ACA /* Nimble.framework in Frameworks */ = {isa = PBXBuildFile; fileRef = D05E662419EDD82000904ACA /* Nimble.framework */; };
		D08C54B31A69A2AE00AD8286 /* Signal.swift in Sources */ = {isa = PBXBuildFile; fileRef = D08C54B11A69A2AC00AD8286 /* Signal.swift */; };
		D08C54B41A69A2AF00AD8286 /* Signal.swift in Sources */ = {isa = PBXBuildFile; fileRef = D08C54B11A69A2AC00AD8286 /* Signal.swift */; };
		D08C54B61A69A3DB00AD8286 /* Event.swift in Sources */ = {isa = PBXBuildFile; fileRef = D08C54B51A69A3DB00AD8286 /* Event.swift */; };
		D08C54B71A69A3DB00AD8286 /* Event.swift in Sources */ = {isa = PBXBuildFile; fileRef = D08C54B51A69A3DB00AD8286 /* Event.swift */; };
		D08C54B81A69A9D000AD8286 /* SignalProducer.swift in Sources */ = {isa = PBXBuildFile; fileRef = D08C54B21A69A2AC00AD8286 /* SignalProducer.swift */; };
		D08C54B91A69A9D100AD8286 /* SignalProducer.swift in Sources */ = {isa = PBXBuildFile; fileRef = D08C54B21A69A2AC00AD8286 /* SignalProducer.swift */; };
		D08C54BA1A69C54300AD8286 /* Property.swift in Sources */ = {isa = PBXBuildFile; fileRef = D08C54B01A69A2AC00AD8286 /* Property.swift */; };
		D08C54BB1A69C54400AD8286 /* Property.swift in Sources */ = {isa = PBXBuildFile; fileRef = D08C54B01A69A2AC00AD8286 /* Property.swift */; };
		D0A226081A72E0E900D33B74 /* SignalSpec.swift in Sources */ = {isa = PBXBuildFile; fileRef = D0A226071A72E0E900D33B74 /* SignalSpec.swift */; };
		D0A226091A72E0E900D33B74 /* SignalSpec.swift in Sources */ = {isa = PBXBuildFile; fileRef = D0A226071A72E0E900D33B74 /* SignalSpec.swift */; };
		D0A2260B1A72E6C500D33B74 /* SignalProducerSpec.swift in Sources */ = {isa = PBXBuildFile; fileRef = D0A2260A1A72E6C500D33B74 /* SignalProducerSpec.swift */; };
		D0A2260C1A72E6C500D33B74 /* SignalProducerSpec.swift in Sources */ = {isa = PBXBuildFile; fileRef = D0A2260A1A72E6C500D33B74 /* SignalProducerSpec.swift */; };
		D0A2260E1A72F16D00D33B74 /* PropertySpec.swift in Sources */ = {isa = PBXBuildFile; fileRef = D0A2260D1A72F16D00D33B74 /* PropertySpec.swift */; };
		D0A2260F1A72F16D00D33B74 /* PropertySpec.swift in Sources */ = {isa = PBXBuildFile; fileRef = D0A2260D1A72F16D00D33B74 /* PropertySpec.swift */; };
		D0C312CD19EF2A5800984962 /* Atomic.swift in Sources */ = {isa = PBXBuildFile; fileRef = D0C312BB19EF2A5800984962 /* Atomic.swift */; };
		D0C312CE19EF2A5800984962 /* Atomic.swift in Sources */ = {isa = PBXBuildFile; fileRef = D0C312BB19EF2A5800984962 /* Atomic.swift */; };
		D0C312CF19EF2A5800984962 /* Bag.swift in Sources */ = {isa = PBXBuildFile; fileRef = D0C312BC19EF2A5800984962 /* Bag.swift */; };
		D0C312D019EF2A5800984962 /* Bag.swift in Sources */ = {isa = PBXBuildFile; fileRef = D0C312BC19EF2A5800984962 /* Bag.swift */; };
		D0C312D319EF2A5800984962 /* Disposable.swift in Sources */ = {isa = PBXBuildFile; fileRef = D0C312BE19EF2A5800984962 /* Disposable.swift */; };
		D0C312D419EF2A5800984962 /* Disposable.swift in Sources */ = {isa = PBXBuildFile; fileRef = D0C312BE19EF2A5800984962 /* Disposable.swift */; };
		D0C312E719EF2A5800984962 /* Scheduler.swift in Sources */ = {isa = PBXBuildFile; fileRef = D0C312C819EF2A5800984962 /* Scheduler.swift */; };
		D0C312E819EF2A5800984962 /* Scheduler.swift in Sources */ = {isa = PBXBuildFile; fileRef = D0C312C819EF2A5800984962 /* Scheduler.swift */; };
		D0C3130C19EF2B1F00984962 /* DisposableSpec.swift in Sources */ = {isa = PBXBuildFile; fileRef = D0C312F019EF2A7700984962 /* DisposableSpec.swift */; };
		D0C3130E19EF2B1F00984962 /* SchedulerSpec.swift in Sources */ = {isa = PBXBuildFile; fileRef = D0C312F219EF2A7700984962 /* SchedulerSpec.swift */; };
		D0C3131219EF2B2000984962 /* DisposableSpec.swift in Sources */ = {isa = PBXBuildFile; fileRef = D0C312F019EF2A7700984962 /* DisposableSpec.swift */; };
		D0C3131419EF2B2000984962 /* SchedulerSpec.swift in Sources */ = {isa = PBXBuildFile; fileRef = D0C312F219EF2A7700984962 /* SchedulerSpec.swift */; };
		D0D11AB91A6AE87700C1F8B1 /* Action.swift in Sources */ = {isa = PBXBuildFile; fileRef = D08C54AF1A69A2AC00AD8286 /* Action.swift */; };
		D0D11ABA1A6AE87700C1F8B1 /* Action.swift in Sources */ = {isa = PBXBuildFile; fileRef = D08C54AF1A69A2AC00AD8286 /* Action.swift */; };
		D8024DB21B2E1BB0005E6B9A /* SignalProducerLiftingSpec.swift in Sources */ = {isa = PBXBuildFile; fileRef = D8024DB11B2E1BB0005E6B9A /* SignalProducerLiftingSpec.swift */; };
		D8024DB31B2E1BB0005E6B9A /* SignalProducerLiftingSpec.swift in Sources */ = {isa = PBXBuildFile; fileRef = D8024DB11B2E1BB0005E6B9A /* SignalProducerLiftingSpec.swift */; };
		D8170FC11B100EBC004192AD /* FoundationExtensionsSpec.swift in Sources */ = {isa = PBXBuildFile; fileRef = D8170FC01B100EBC004192AD /* FoundationExtensionsSpec.swift */; };
		D8170FC21B100EBC004192AD /* FoundationExtensionsSpec.swift in Sources */ = {isa = PBXBuildFile; fileRef = D8170FC01B100EBC004192AD /* FoundationExtensionsSpec.swift */; };
		D85C652A1C0D84C7005A77AD /* Flatten.swift in Sources */ = {isa = PBXBuildFile; fileRef = D85C65291C0D84C7005A77AD /* Flatten.swift */; };
		D85C652B1C0E70E3005A77AD /* Flatten.swift in Sources */ = {isa = PBXBuildFile; fileRef = D85C65291C0D84C7005A77AD /* Flatten.swift */; };
		D85C652C1C0E70E4005A77AD /* Flatten.swift in Sources */ = {isa = PBXBuildFile; fileRef = D85C65291C0D84C7005A77AD /* Flatten.swift */; };
		D85C652D1C0E70E5005A77AD /* Flatten.swift in Sources */ = {isa = PBXBuildFile; fileRef = D85C65291C0D84C7005A77AD /* Flatten.swift */; };
		D871D69F1B3B29A40070F16C /* Optional.swift in Sources */ = {isa = PBXBuildFile; fileRef = D871D69E1B3B29A40070F16C /* Optional.swift */; };
		D8E84A671B3B32FB00C3E831 /* Optional.swift in Sources */ = {isa = PBXBuildFile; fileRef = D871D69E1B3B29A40070F16C /* Optional.swift */; };
		EBCC7DBC1BBF010C00A2AE92 /* Signal.Observer.swift in Sources */ = {isa = PBXBuildFile; fileRef = EBCC7DBB1BBF010C00A2AE92 /* Signal.Observer.swift */; };
		EBCC7DBD1BBF01E100A2AE92 /* Signal.Observer.swift in Sources */ = {isa = PBXBuildFile; fileRef = EBCC7DBB1BBF010C00A2AE92 /* Signal.Observer.swift */; };
		EBCC7DBE1BBF01E200A2AE92 /* Signal.Observer.swift in Sources */ = {isa = PBXBuildFile; fileRef = EBCC7DBB1BBF010C00A2AE92 /* Signal.Observer.swift */; };
		EBCC7DBF1BBF01E200A2AE92 /* Signal.Observer.swift in Sources */ = {isa = PBXBuildFile; fileRef = EBCC7DBB1BBF010C00A2AE92 /* Signal.Observer.swift */; };
/* End PBXBuildFile section */

/* Begin PBXContainerItemProxy section */
		7DFBED091CDB8C9500EE435B /* PBXContainerItemProxy */ = {
			isa = PBXContainerItemProxy;
			containerPortal = D04725E119E49ED7006002AA /* Project object */;
			proxyType = 1;
			remoteGlobalIDString = 57A4D1AF1BA13D7A00F7D4B1;
			remoteInfo = "ReactiveCocoa-tvOS";
		};
		D04725F719E49ED7006002AA /* PBXContainerItemProxy */ = {
			isa = PBXContainerItemProxy;
			containerPortal = D04725E119E49ED7006002AA /* Project object */;
			proxyType = 1;
			remoteGlobalIDString = D04725E919E49ED7006002AA;
			remoteInfo = ReactiveCocoa;
		};
		D047261819E49F82006002AA /* PBXContainerItemProxy */ = {
			isa = PBXContainerItemProxy;
			containerPortal = D04725E119E49ED7006002AA /* Project object */;
			proxyType = 1;
			remoteGlobalIDString = D047260B19E49F82006002AA;
			remoteInfo = ReactiveCocoa;
		};
/* End PBXContainerItemProxy section */

/* Begin PBXCopyFilesBuildPhase section */
		7DFBED151CDB8CEC00EE435B /* Copy Frameworks */ = {
			isa = PBXCopyFilesBuildPhase;
			buildActionMask = 2147483647;
			dstPath = "";
			dstSubfolderSpec = 10;
			files = (
				7DFBED201CDB8D7D00EE435B /* Nimble.framework in Copy Frameworks */,
				7DFBED1F1CDB8D7800EE435B /* Quick.framework in Copy Frameworks */,
				7DFBED1E1CDB8D7000EE435B /* ReactiveSwift.framework in Copy Frameworks */,
			);
			name = "Copy Frameworks";
			runOnlyForDeploymentPostprocessing = 0;
		};
		D01B7B6119EDD8F600D26E01 /* Copy Frameworks */ = {
			isa = PBXCopyFilesBuildPhase;
			buildActionMask = 2147483647;
			dstPath = "";
			dstSubfolderSpec = 10;
			files = (
				D01B7B6219EDD8FE00D26E01 /* Nimble.framework in Copy Frameworks */,
				D01B7B6319EDD8FE00D26E01 /* Quick.framework in Copy Frameworks */,
				D01B7B6419EDD94B00D26E01 /* ReactiveSwift.framework in Copy Frameworks */,
			);
			name = "Copy Frameworks";
			runOnlyForDeploymentPostprocessing = 0;
		};
/* End PBXCopyFilesBuildPhase section */

/* Begin PBXFileReference section */
		02D260291C1D6DAF003ACC61 /* SignalLifetimeSpec.swift */ = {isa = PBXFileReference; fileEncoding = 4; lastKnownFileType = sourcecode.swift; path = SignalLifetimeSpec.swift; sourceTree = "<group>"; };
		4A0AB6711DC28EFF00AA1E81 /* ReactiveExtensionsSpec.swift */ = {isa = PBXFileReference; fileEncoding = 4; lastKnownFileType = sourcecode.swift; path = ReactiveExtensionsSpec.swift; sourceTree = "<group>"; };
		4A0E10FE1D2A92720065D310 /* Lifetime.swift */ = {isa = PBXFileReference; fileEncoding = 4; lastKnownFileType = sourcecode.swift; path = Lifetime.swift; sourceTree = "<group>"; };
		4A0E11031D2A95200065D310 /* LifetimeSpec.swift */ = {isa = PBXFileReference; fileEncoding = 4; lastKnownFileType = sourcecode.swift; path = LifetimeSpec.swift; sourceTree = "<group>"; };
		57A4D2411BA13D7A00F7D4B1 /* ReactiveSwift.framework */ = {isa = PBXFileReference; explicitFileType = wrapper.framework; includeInIndex = 0; path = ReactiveSwift.framework; sourceTree = BUILT_PRODUCTS_DIR; };
		57A4D2441BA13F9700F7D4B1 /* tvOS-Application.xcconfig */ = {isa = PBXFileReference; lastKnownFileType = text.xcconfig; path = "tvOS-Application.xcconfig"; sourceTree = "<group>"; };
		57A4D2451BA13F9700F7D4B1 /* tvOS-Base.xcconfig */ = {isa = PBXFileReference; lastKnownFileType = text.xcconfig; path = "tvOS-Base.xcconfig"; sourceTree = "<group>"; };
		57A4D2461BA13F9700F7D4B1 /* tvOS-Framework.xcconfig */ = {isa = PBXFileReference; lastKnownFileType = text.xcconfig; path = "tvOS-Framework.xcconfig"; sourceTree = "<group>"; };
		57A4D2471BA13F9700F7D4B1 /* tvOS-StaticLibrary.xcconfig */ = {isa = PBXFileReference; lastKnownFileType = text.xcconfig; path = "tvOS-StaticLibrary.xcconfig"; sourceTree = "<group>"; };
		5B8CAB7E24787D6500717AB5 /* QueueScheduler+Factory.swift */ = {isa = PBXFileReference; lastKnownFileType = sourcecode.swift; path = "QueueScheduler+Factory.swift"; sourceTree = "<group>"; };
		7DFBED031CDB8C9500EE435B /* ReactiveSwiftTests.xctest */ = {isa = PBXFileReference; explicitFileType = wrapper.cfbundle; includeInIndex = 0; path = ReactiveSwiftTests.xctest; sourceTree = BUILT_PRODUCTS_DIR; };
		9A090C131DA0309E00EE97CA /* Reactive.swift */ = {isa = PBXFileReference; fileEncoding = 4; lastKnownFileType = sourcecode.swift; path = Reactive.swift; sourceTree = "<group>"; };
		9A1A4F981E16961C006F3039 /* ValidatingPropertySpec.swift */ = {isa = PBXFileReference; fileEncoding = 4; lastKnownFileType = sourcecode.swift; path = ValidatingPropertySpec.swift; sourceTree = "<group>"; };
		9A1B824020835EEC00EB7C09 /* ResultExtensions.swift */ = {isa = PBXFileReference; fileEncoding = 4; lastKnownFileType = sourcecode.swift; path = ResultExtensions.swift; sourceTree = "<group>"; };
		9A1D067C1D948A2200ACF44C /* UnidirectionalBindingSpec.swift */ = {isa = PBXFileReference; fileEncoding = 4; lastKnownFileType = sourcecode.swift; path = UnidirectionalBindingSpec.swift; sourceTree = "<group>"; };
<<<<<<< HEAD
		9A2D5CDA259F8398005682ED /* Collect.swift */ = {isa = PBXFileReference; lastKnownFileType = sourcecode.swift; path = Collect.swift; sourceTree = "<group>"; };
		9A2D5CE4259F852B005682ED /* CombinePrevious.swift */ = {isa = PBXFileReference; lastKnownFileType = sourcecode.swift; path = CombinePrevious.swift; sourceTree = "<group>"; };
		9A2D5CEE259F85AE005682ED /* SkipRepeats.swift */ = {isa = PBXFileReference; lastKnownFileType = sourcecode.swift; path = SkipRepeats.swift; sourceTree = "<group>"; };
		9A2D5CF8259F8634005682ED /* UniqueValues.swift */ = {isa = PBXFileReference; lastKnownFileType = sourcecode.swift; path = UniqueValues.swift; sourceTree = "<group>"; };
		9A2D5D02259F8C39005682ED /* Reduce.swift */ = {isa = PBXFileReference; lastKnownFileType = sourcecode.swift; path = Reduce.swift; sourceTree = "<group>"; };
		9A2D5D0C259F8D1F005682ED /* ScanMap.swift */ = {isa = PBXFileReference; lastKnownFileType = sourcecode.swift; path = ScanMap.swift; sourceTree = "<group>"; };
=======
		9A2D5C9E259F8059005682ED /* TakeFirst.swift */ = {isa = PBXFileReference; lastKnownFileType = sourcecode.swift; path = TakeFirst.swift; sourceTree = "<group>"; };
		9A2D5CAD259F8112005682ED /* TakeLast.swift */ = {isa = PBXFileReference; lastKnownFileType = sourcecode.swift; path = TakeLast.swift; sourceTree = "<group>"; };
		9A2D5CB7259F8199005682ED /* TakeWhile.swift */ = {isa = PBXFileReference; lastKnownFileType = sourcecode.swift; path = TakeWhile.swift; sourceTree = "<group>"; };
		9A2D5CC1259F81FC005682ED /* SkipFirst.swift */ = {isa = PBXFileReference; lastKnownFileType = sourcecode.swift; path = SkipFirst.swift; sourceTree = "<group>"; };
		9A2D5CCB259F8263005682ED /* SkipWhile.swift */ = {isa = PBXFileReference; lastKnownFileType = sourcecode.swift; path = SkipWhile.swift; sourceTree = "<group>"; };
		9A2D5C4E259F7B21005682ED /* MapError.swift */ = {isa = PBXFileReference; lastKnownFileType = sourcecode.swift; path = MapError.swift; sourceTree = "<group>"; };
		9A2D5C58259F7B31005682ED /* Materialize.swift */ = {isa = PBXFileReference; lastKnownFileType = sourcecode.swift; path = Materialize.swift; sourceTree = "<group>"; };
		9A2D5C62259F7B47005682ED /* MaterializeAsResult.swift */ = {isa = PBXFileReference; lastKnownFileType = sourcecode.swift; path = MaterializeAsResult.swift; sourceTree = "<group>"; };
		9A2D5C76259F7D3D005682ED /* AttemptMap.swift */ = {isa = PBXFileReference; lastKnownFileType = sourcecode.swift; path = AttemptMap.swift; sourceTree = "<group>"; };
		9A2D5C80259F7E3E005682ED /* DematerializeResults.swift */ = {isa = PBXFileReference; lastKnownFileType = sourcecode.swift; path = DematerializeResults.swift; sourceTree = "<group>"; };
		9A2D5C8A259F7ED5005682ED /* Dematerialize.swift */ = {isa = PBXFileReference; lastKnownFileType = sourcecode.swift; path = Dematerialize.swift; sourceTree = "<group>"; };
>>>>>>> 85621619
		9A67963A1F6056B90058C5B4 /* UninhabitedTypeGuards.swift */ = {isa = PBXFileReference; fileEncoding = 4; lastKnownFileType = sourcecode.swift; path = UninhabitedTypeGuards.swift; sourceTree = "<group>"; };
		9A681A9D1E5A241B00B097CF /* DeprecationSpec.swift */ = {isa = PBXFileReference; fileEncoding = 4; lastKnownFileType = sourcecode.swift; path = DeprecationSpec.swift; sourceTree = "<group>"; };
		9A9100DE1E0E6E620093E346 /* ValidatingProperty.swift */ = {isa = PBXFileReference; fileEncoding = 4; lastKnownFileType = sourcecode.swift; path = ValidatingProperty.swift; sourceTree = "<group>"; };
		9ABCB1841D2A5B5A00BCA243 /* Deprecations+Removals.swift */ = {isa = PBXFileReference; fileEncoding = 4; lastKnownFileType = sourcecode.swift; path = "Deprecations+Removals.swift"; sourceTree = "<group>"; };
		9AFA490B24E9A0C4003D263C /* Observer.swift */ = {isa = PBXFileReference; lastKnownFileType = sourcecode.swift; path = Observer.swift; sourceTree = "<group>"; };
		9AFA491024E9A196003D263C /* Map.swift */ = {isa = PBXFileReference; lastKnownFileType = sourcecode.swift; path = Map.swift; sourceTree = "<group>"; };
		9AFA491A24E9A925003D263C /* Filter.swift */ = {isa = PBXFileReference; lastKnownFileType = sourcecode.swift; path = Filter.swift; sourceTree = "<group>"; };
		9AFA491F24E9A988003D263C /* CompactMap.swift */ = {isa = PBXFileReference; lastKnownFileType = sourcecode.swift; path = CompactMap.swift; sourceTree = "<group>"; };
		9AFA492424E9B15C003D263C /* Operators.swift */ = {isa = PBXFileReference; lastKnownFileType = sourcecode.swift; path = Operators.swift; sourceTree = "<group>"; };
		A97451331B3A935E00F48E55 /* watchOS-Application.xcconfig */ = {isa = PBXFileReference; fileEncoding = 4; lastKnownFileType = text.xcconfig; path = "watchOS-Application.xcconfig"; sourceTree = "<group>"; };
		A97451341B3A935E00F48E55 /* watchOS-Base.xcconfig */ = {isa = PBXFileReference; fileEncoding = 4; lastKnownFileType = text.xcconfig; path = "watchOS-Base.xcconfig"; sourceTree = "<group>"; };
		A97451351B3A935E00F48E55 /* watchOS-Framework.xcconfig */ = {isa = PBXFileReference; fileEncoding = 4; lastKnownFileType = text.xcconfig; path = "watchOS-Framework.xcconfig"; sourceTree = "<group>"; };
		A97451361B3A935E00F48E55 /* watchOS-StaticLibrary.xcconfig */ = {isa = PBXFileReference; fileEncoding = 4; lastKnownFileType = text.xcconfig; path = "watchOS-StaticLibrary.xcconfig"; sourceTree = "<group>"; };
		A9B315541B3940610001CB9C /* ReactiveSwift.framework */ = {isa = PBXFileReference; explicitFileType = wrapper.framework; includeInIndex = 0; path = ReactiveSwift.framework; sourceTree = BUILT_PRODUCTS_DIR; };
		B696FB801A7640C00075236D /* TestError.swift */ = {isa = PBXFileReference; fileEncoding = 4; lastKnownFileType = sourcecode.swift; path = TestError.swift; sourceTree = "<group>"; };
		BE9CF3941D751B6B003AE479 /* UnidirectionalBinding.swift */ = {isa = PBXFileReference; fileEncoding = 4; lastKnownFileType = sourcecode.swift; path = UnidirectionalBinding.swift; sourceTree = "<group>"; };
		BFA6B94A1A76044800C846D1 /* SignalProducerNimbleMatchers.swift */ = {isa = PBXFileReference; fileEncoding = 4; lastKnownFileType = sourcecode.swift; path = SignalProducerNimbleMatchers.swift; sourceTree = "<group>"; };
		C79B64731CD38B2B003F2376 /* TestLogger.swift */ = {isa = PBXFileReference; fileEncoding = 4; lastKnownFileType = sourcecode.swift; path = TestLogger.swift; sourceTree = "<group>"; };
		C79B647B1CD52E23003F2376 /* EventLogger.swift */ = {isa = PBXFileReference; fileEncoding = 4; lastKnownFileType = sourcecode.swift; path = EventLogger.swift; sourceTree = "<group>"; };
		CA6F284F1C52626B001879D2 /* FlattenSpec.swift */ = {isa = PBXFileReference; fileEncoding = 4; lastKnownFileType = sourcecode.swift; path = FlattenSpec.swift; sourceTree = "<group>"; };
		D021671C1A6CD50500987861 /* ActionSpec.swift */ = {isa = PBXFileReference; fileEncoding = 4; lastKnownFileType = sourcecode.swift; lineEnding = 0; path = ActionSpec.swift; sourceTree = "<group>"; xcLanguageSpecificationIdentifier = xcode.lang.swift; };
		D037672B19EDA75D00A782A9 /* Quick.framework */ = {isa = PBXFileReference; lastKnownFileType = wrapper.framework; path = Quick.framework; sourceTree = BUILT_PRODUCTS_DIR; };
		D03B4A3C19F4C39A009E02AC /* FoundationExtensions.swift */ = {isa = PBXFileReference; fileEncoding = 4; lastKnownFileType = sourcecode.swift; path = FoundationExtensions.swift; sourceTree = "<group>"; };
		D04725EA19E49ED7006002AA /* ReactiveSwift.framework */ = {isa = PBXFileReference; explicitFileType = wrapper.framework; includeInIndex = 0; path = ReactiveSwift.framework; sourceTree = BUILT_PRODUCTS_DIR; };
		D04725EE19E49ED7006002AA /* Info.plist */ = {isa = PBXFileReference; lastKnownFileType = text.plist.xml; path = Info.plist; sourceTree = "<group>"; };
		D04725EF19E49ED7006002AA /* ReactiveSwift.h */ = {isa = PBXFileReference; lastKnownFileType = sourcecode.c.h; path = ReactiveSwift.h; sourceTree = "<group>"; };
		D04725F519E49ED7006002AA /* ReactiveSwiftTests.xctest */ = {isa = PBXFileReference; explicitFileType = wrapper.cfbundle; includeInIndex = 0; path = ReactiveSwiftTests.xctest; sourceTree = BUILT_PRODUCTS_DIR; };
		D04725FB19E49ED7006002AA /* Info.plist */ = {isa = PBXFileReference; lastKnownFileType = text.plist.xml; path = Info.plist; sourceTree = "<group>"; };
		D047260C19E49F82006002AA /* ReactiveSwift.framework */ = {isa = PBXFileReference; explicitFileType = wrapper.framework; includeInIndex = 0; path = ReactiveSwift.framework; sourceTree = BUILT_PRODUCTS_DIR; };
		D047261619E49F82006002AA /* ReactiveSwiftTests.xctest */ = {isa = PBXFileReference; explicitFileType = wrapper.cfbundle; includeInIndex = 0; path = ReactiveSwiftTests.xctest; sourceTree = BUILT_PRODUCTS_DIR; };
		D047262719E49FE8006002AA /* Common.xcconfig */ = {isa = PBXFileReference; lastKnownFileType = text.xcconfig; path = Common.xcconfig; sourceTree = "<group>"; };
		D047262919E49FE8006002AA /* Debug.xcconfig */ = {isa = PBXFileReference; lastKnownFileType = text.xcconfig; path = Debug.xcconfig; sourceTree = "<group>"; };
		D047262A19E49FE8006002AA /* Profile.xcconfig */ = {isa = PBXFileReference; lastKnownFileType = text.xcconfig; path = Profile.xcconfig; sourceTree = "<group>"; };
		D047262B19E49FE8006002AA /* Release.xcconfig */ = {isa = PBXFileReference; lastKnownFileType = text.xcconfig; path = Release.xcconfig; sourceTree = "<group>"; };
		D047262C19E49FE8006002AA /* Test.xcconfig */ = {isa = PBXFileReference; lastKnownFileType = text.xcconfig; path = Test.xcconfig; sourceTree = "<group>"; };
		D047262E19E49FE8006002AA /* Application.xcconfig */ = {isa = PBXFileReference; lastKnownFileType = text.xcconfig; path = Application.xcconfig; sourceTree = "<group>"; };
		D047262F19E49FE8006002AA /* Framework.xcconfig */ = {isa = PBXFileReference; lastKnownFileType = text.xcconfig; path = Framework.xcconfig; sourceTree = "<group>"; };
		D047263019E49FE8006002AA /* StaticLibrary.xcconfig */ = {isa = PBXFileReference; lastKnownFileType = text.xcconfig; path = StaticLibrary.xcconfig; sourceTree = "<group>"; };
		D047263219E49FE8006002AA /* iOS-Application.xcconfig */ = {isa = PBXFileReference; lastKnownFileType = text.xcconfig; path = "iOS-Application.xcconfig"; sourceTree = "<group>"; };
		D047263319E49FE8006002AA /* iOS-Base.xcconfig */ = {isa = PBXFileReference; lastKnownFileType = text.xcconfig; path = "iOS-Base.xcconfig"; sourceTree = "<group>"; };
		D047263419E49FE8006002AA /* iOS-Framework.xcconfig */ = {isa = PBXFileReference; lastKnownFileType = text.xcconfig; path = "iOS-Framework.xcconfig"; sourceTree = "<group>"; };
		D047263519E49FE8006002AA /* iOS-StaticLibrary.xcconfig */ = {isa = PBXFileReference; lastKnownFileType = text.xcconfig; path = "iOS-StaticLibrary.xcconfig"; sourceTree = "<group>"; };
		D047263719E49FE8006002AA /* Mac-Application.xcconfig */ = {isa = PBXFileReference; lastKnownFileType = text.xcconfig; path = "Mac-Application.xcconfig"; sourceTree = "<group>"; };
		D047263819E49FE8006002AA /* Mac-Base.xcconfig */ = {isa = PBXFileReference; lastKnownFileType = text.xcconfig; path = "Mac-Base.xcconfig"; sourceTree = "<group>"; };
		D047263919E49FE8006002AA /* Mac-DynamicLibrary.xcconfig */ = {isa = PBXFileReference; lastKnownFileType = text.xcconfig; path = "Mac-DynamicLibrary.xcconfig"; sourceTree = "<group>"; };
		D047263A19E49FE8006002AA /* Mac-Framework.xcconfig */ = {isa = PBXFileReference; lastKnownFileType = text.xcconfig; path = "Mac-Framework.xcconfig"; sourceTree = "<group>"; };
		D047263B19E49FE8006002AA /* Mac-StaticLibrary.xcconfig */ = {isa = PBXFileReference; lastKnownFileType = text.xcconfig; path = "Mac-StaticLibrary.xcconfig"; sourceTree = "<group>"; };
		D047263C19E49FE8006002AA /* README.md */ = {isa = PBXFileReference; lastKnownFileType = net.daringfireball.markdown; path = README.md; sourceTree = "<group>"; };
		D05E662419EDD82000904ACA /* Nimble.framework */ = {isa = PBXFileReference; explicitFileType = wrapper.framework; path = Nimble.framework; sourceTree = BUILT_PRODUCTS_DIR; };
		D08C54AF1A69A2AC00AD8286 /* Action.swift */ = {isa = PBXFileReference; lastKnownFileType = sourcecode.swift; path = Action.swift; sourceTree = "<group>"; };
		D08C54B01A69A2AC00AD8286 /* Property.swift */ = {isa = PBXFileReference; lastKnownFileType = sourcecode.swift; path = Property.swift; sourceTree = "<group>"; };
		D08C54B11A69A2AC00AD8286 /* Signal.swift */ = {isa = PBXFileReference; lastKnownFileType = sourcecode.swift; path = Signal.swift; sourceTree = "<group>"; };
		D08C54B21A69A2AC00AD8286 /* SignalProducer.swift */ = {isa = PBXFileReference; lastKnownFileType = sourcecode.swift; path = SignalProducer.swift; sourceTree = "<group>"; };
		D08C54B51A69A3DB00AD8286 /* Event.swift */ = {isa = PBXFileReference; fileEncoding = 4; lastKnownFileType = sourcecode.swift; path = Event.swift; sourceTree = "<group>"; };
		D0A226071A72E0E900D33B74 /* SignalSpec.swift */ = {isa = PBXFileReference; fileEncoding = 4; lastKnownFileType = sourcecode.swift; lineEnding = 0; path = SignalSpec.swift; sourceTree = "<group>"; xcLanguageSpecificationIdentifier = xcode.lang.swift; };
		D0A2260A1A72E6C500D33B74 /* SignalProducerSpec.swift */ = {isa = PBXFileReference; fileEncoding = 4; lastKnownFileType = sourcecode.swift; lineEnding = 0; path = SignalProducerSpec.swift; sourceTree = "<group>"; xcLanguageSpecificationIdentifier = xcode.lang.swift; };
		D0A2260D1A72F16D00D33B74 /* PropertySpec.swift */ = {isa = PBXFileReference; fileEncoding = 4; lastKnownFileType = sourcecode.swift; lineEnding = 0; path = PropertySpec.swift; sourceTree = "<group>"; xcLanguageSpecificationIdentifier = xcode.lang.swift; };
		D0C312BB19EF2A5800984962 /* Atomic.swift */ = {isa = PBXFileReference; fileEncoding = 4; lastKnownFileType = sourcecode.swift; path = Atomic.swift; sourceTree = "<group>"; };
		D0C312BC19EF2A5800984962 /* Bag.swift */ = {isa = PBXFileReference; fileEncoding = 4; lastKnownFileType = sourcecode.swift; path = Bag.swift; sourceTree = "<group>"; };
		D0C312BE19EF2A5800984962 /* Disposable.swift */ = {isa = PBXFileReference; fileEncoding = 4; lastKnownFileType = sourcecode.swift; path = Disposable.swift; sourceTree = "<group>"; };
		D0C312C819EF2A5800984962 /* Scheduler.swift */ = {isa = PBXFileReference; fileEncoding = 4; lastKnownFileType = sourcecode.swift; path = Scheduler.swift; sourceTree = "<group>"; };
		D0C312EE19EF2A7700984962 /* AtomicSpec.swift */ = {isa = PBXFileReference; fileEncoding = 4; lastKnownFileType = sourcecode.swift; path = AtomicSpec.swift; sourceTree = "<group>"; };
		D0C312EF19EF2A7700984962 /* BagSpec.swift */ = {isa = PBXFileReference; fileEncoding = 4; lastKnownFileType = sourcecode.swift; path = BagSpec.swift; sourceTree = "<group>"; };
		D0C312F019EF2A7700984962 /* DisposableSpec.swift */ = {isa = PBXFileReference; fileEncoding = 4; lastKnownFileType = sourcecode.swift; path = DisposableSpec.swift; sourceTree = "<group>"; };
		D0C312F219EF2A7700984962 /* SchedulerSpec.swift */ = {isa = PBXFileReference; fileEncoding = 4; lastKnownFileType = sourcecode.swift; path = SchedulerSpec.swift; sourceTree = "<group>"; };
		D8024DB11B2E1BB0005E6B9A /* SignalProducerLiftingSpec.swift */ = {isa = PBXFileReference; fileEncoding = 4; lastKnownFileType = sourcecode.swift; lineEnding = 0; path = SignalProducerLiftingSpec.swift; sourceTree = "<group>"; xcLanguageSpecificationIdentifier = xcode.lang.swift; };
		D8170FC01B100EBC004192AD /* FoundationExtensionsSpec.swift */ = {isa = PBXFileReference; fileEncoding = 4; lastKnownFileType = sourcecode.swift; path = FoundationExtensionsSpec.swift; sourceTree = "<group>"; };
		D85C65291C0D84C7005A77AD /* Flatten.swift */ = {isa = PBXFileReference; fileEncoding = 4; lastKnownFileType = sourcecode.swift; path = Flatten.swift; sourceTree = "<group>"; };
		D871D69E1B3B29A40070F16C /* Optional.swift */ = {isa = PBXFileReference; fileEncoding = 4; lastKnownFileType = sourcecode.swift; path = Optional.swift; sourceTree = "<group>"; };
		EBCC7DBB1BBF010C00A2AE92 /* Signal.Observer.swift */ = {isa = PBXFileReference; fileEncoding = 4; lastKnownFileType = sourcecode.swift; lineEnding = 0; path = Signal.Observer.swift; sourceTree = "<group>"; xcLanguageSpecificationIdentifier = xcode.lang.swift; };
/* End PBXFileReference section */

/* Begin PBXFrameworksBuildPhase section */
		57A4D2071BA13D7A00F7D4B1 /* Frameworks */ = {
			isa = PBXFrameworksBuildPhase;
			buildActionMask = 2147483647;
			files = (
			);
			runOnlyForDeploymentPostprocessing = 0;
		};
		7DFBED001CDB8C9500EE435B /* Frameworks */ = {
			isa = PBXFrameworksBuildPhase;
			buildActionMask = 2147483647;
			files = (
				CDF066CA1CDC1CA200199626 /* Nimble.framework in Frameworks */,
				CDF066CB1CDC1CA200199626 /* Quick.framework in Frameworks */,
				7DFBED081CDB8C9500EE435B /* ReactiveSwift.framework in Frameworks */,
			);
			runOnlyForDeploymentPostprocessing = 0;
		};
		A9B315501B3940610001CB9C /* Frameworks */ = {
			isa = PBXFrameworksBuildPhase;
			buildActionMask = 2147483647;
			files = (
			);
			runOnlyForDeploymentPostprocessing = 0;
		};
		D04725E619E49ED7006002AA /* Frameworks */ = {
			isa = PBXFrameworksBuildPhase;
			buildActionMask = 2147483647;
			files = (
			);
			runOnlyForDeploymentPostprocessing = 0;
		};
		D04725F219E49ED7006002AA /* Frameworks */ = {
			isa = PBXFrameworksBuildPhase;
			buildActionMask = 2147483647;
			files = (
				D05E662519EDD82000904ACA /* Nimble.framework in Frameworks */,
				D037672D19EDA75D00A782A9 /* Quick.framework in Frameworks */,
				D04725F619E49ED7006002AA /* ReactiveSwift.framework in Frameworks */,
			);
			runOnlyForDeploymentPostprocessing = 0;
		};
		D047260819E49F82006002AA /* Frameworks */ = {
			isa = PBXFrameworksBuildPhase;
			buildActionMask = 2147483647;
			files = (
			);
			runOnlyForDeploymentPostprocessing = 0;
		};
		D047261319E49F82006002AA /* Frameworks */ = {
			isa = PBXFrameworksBuildPhase;
			buildActionMask = 2147483647;
			files = (
				D05E662619EDD83000904ACA /* Nimble.framework in Frameworks */,
				D037672F19EDA78B00A782A9 /* Quick.framework in Frameworks */,
				D047261719E49F82006002AA /* ReactiveSwift.framework in Frameworks */,
			);
			runOnlyForDeploymentPostprocessing = 0;
		};
/* End PBXFrameworksBuildPhase section */

/* Begin PBXGroup section */
		57A4D2431BA13F9700F7D4B1 /* tvOS */ = {
			isa = PBXGroup;
			children = (
				57A4D2441BA13F9700F7D4B1 /* tvOS-Application.xcconfig */,
				57A4D2451BA13F9700F7D4B1 /* tvOS-Base.xcconfig */,
				57A4D2461BA13F9700F7D4B1 /* tvOS-Framework.xcconfig */,
				57A4D2471BA13F9700F7D4B1 /* tvOS-StaticLibrary.xcconfig */,
			);
			path = tvOS;
			sourceTree = "<group>";
		};
		9AFA490A24E9A062003D263C /* Observers */ = {
			isa = PBXGroup;
			children = (
				9AFA490B24E9A0C4003D263C /* Observer.swift */,
				9AFA491024E9A196003D263C /* Map.swift */,
				9AFA491A24E9A925003D263C /* Filter.swift */,
				9AFA491F24E9A988003D263C /* CompactMap.swift */,
				9AFA492424E9B15C003D263C /* Operators.swift */,
<<<<<<< HEAD
				9A2D5CDA259F8398005682ED /* Collect.swift */,
				9A2D5CE4259F852B005682ED /* CombinePrevious.swift */,
				9A2D5CEE259F85AE005682ED /* SkipRepeats.swift */,
				9A2D5CF8259F8634005682ED /* UniqueValues.swift */,
				9A2D5D02259F8C39005682ED /* Reduce.swift */,
				9A2D5D0C259F8D1F005682ED /* ScanMap.swift */,
=======
				9A2D5C9E259F8059005682ED /* TakeFirst.swift */,
				9A2D5CAD259F8112005682ED /* TakeLast.swift */,
				9A2D5CB7259F8199005682ED /* TakeWhile.swift */,
				9A2D5CC1259F81FC005682ED /* SkipFirst.swift */,
				9A2D5CCB259F8263005682ED /* SkipWhile.swift */,
				9A2D5C4E259F7B21005682ED /* MapError.swift */,
				9A2D5C58259F7B31005682ED /* Materialize.swift */,
				9A2D5C62259F7B47005682ED /* MaterializeAsResult.swift */,
				9A2D5C80259F7E3E005682ED /* DematerializeResults.swift */,
				9A2D5C8A259F7ED5005682ED /* Dematerialize.swift */,
				9A2D5C76259F7D3D005682ED /* AttemptMap.swift */,
>>>>>>> 85621619
			);
			path = Observers;
			sourceTree = "<group>";
		};
		A97451321B3A935E00F48E55 /* watchOS */ = {
			isa = PBXGroup;
			children = (
				A97451331B3A935E00F48E55 /* watchOS-Application.xcconfig */,
				A97451341B3A935E00F48E55 /* watchOS-Base.xcconfig */,
				A97451351B3A935E00F48E55 /* watchOS-Framework.xcconfig */,
				A97451361B3A935E00F48E55 /* watchOS-StaticLibrary.xcconfig */,
			);
			path = watchOS;
			sourceTree = "<group>";
		};
		D03B4A3919F4C25F009E02AC /* Signals */ = {
			isa = PBXGroup;
			children = (
				D08C54AF1A69A2AC00AD8286 /* Action.swift */,
				D85C65291C0D84C7005A77AD /* Flatten.swift */,
				4A0E10FE1D2A92720065D310 /* Lifetime.swift */,
				D08C54B01A69A2AC00AD8286 /* Property.swift */,
				9A9100DE1E0E6E620093E346 /* ValidatingProperty.swift */,
				D08C54B11A69A2AC00AD8286 /* Signal.swift */,
				D08C54B21A69A2AC00AD8286 /* SignalProducer.swift */,
				BE9CF3941D751B6B003AE479 /* UnidirectionalBinding.swift */,
				9A67963A1F6056B90058C5B4 /* UninhabitedTypeGuards.swift */,
			);
			name = Signals;
			sourceTree = "<group>";
		};
		D03B4A3B19F4C281009E02AC /* Extensions */ = {
			isa = PBXGroup;
			children = (
				9A1B824020835EEC00EB7C09 /* ResultExtensions.swift */,
				D03B4A3C19F4C39A009E02AC /* FoundationExtensions.swift */,
			);
			name = Extensions;
			sourceTree = "<group>";
		};
		D04725E019E49ED7006002AA = {
			isa = PBXGroup;
			children = (
				D04725EC19E49ED7006002AA /* ReactiveSwift */,
				D04725F919E49ED7006002AA /* ReactiveSwiftTests */,
				D047262519E49FE8006002AA /* Configuration */,
				D04725EB19E49ED7006002AA /* Products */,
			);
			sourceTree = "<group>";
			usesTabs = 1;
		};
		D04725EB19E49ED7006002AA /* Products */ = {
			isa = PBXGroup;
			children = (
				D04725EA19E49ED7006002AA /* ReactiveSwift.framework */,
				D04725F519E49ED7006002AA /* ReactiveSwiftTests.xctest */,
				D047260C19E49F82006002AA /* ReactiveSwift.framework */,
				D047261619E49F82006002AA /* ReactiveSwiftTests.xctest */,
				A9B315541B3940610001CB9C /* ReactiveSwift.framework */,
				57A4D2411BA13D7A00F7D4B1 /* ReactiveSwift.framework */,
				7DFBED031CDB8C9500EE435B /* ReactiveSwiftTests.xctest */,
			);
			name = Products;
			sourceTree = "<group>";
		};
		D04725EC19E49ED7006002AA /* ReactiveSwift */ = {
			isa = PBXGroup;
			children = (
				9AFA490A24E9A062003D263C /* Observers */,
				D04725EF19E49ED7006002AA /* ReactiveSwift.h */,
				D0C312BB19EF2A5800984962 /* Atomic.swift */,
				D0C312BC19EF2A5800984962 /* Bag.swift */,
				D0C312BE19EF2A5800984962 /* Disposable.swift */,
				D08C54B51A69A3DB00AD8286 /* Event.swift */,
				EBCC7DBB1BBF010C00A2AE92 /* Signal.Observer.swift */,
				D871D69E1B3B29A40070F16C /* Optional.swift */,
				9A090C131DA0309E00EE97CA /* Reactive.swift */,
				D0C312C819EF2A5800984962 /* Scheduler.swift */,
				C79B647B1CD52E23003F2376 /* EventLogger.swift */,
				D03B4A3919F4C25F009E02AC /* Signals */,
				D03B4A3B19F4C281009E02AC /* Extensions */,
				9ABCB1841D2A5B5A00BCA243 /* Deprecations+Removals.swift */,
				D04725ED19E49ED7006002AA /* Supporting Files */,
			);
			name = ReactiveSwift;
			path = Sources;
			sourceTree = "<group>";
		};
		D04725ED19E49ED7006002AA /* Supporting Files */ = {
			isa = PBXGroup;
			children = (
				D04725EE19E49ED7006002AA /* Info.plist */,
			);
			name = "Supporting Files";
			sourceTree = "<group>";
		};
		D04725F919E49ED7006002AA /* ReactiveSwiftTests */ = {
			isa = PBXGroup;
			children = (
				D021671C1A6CD50500987861 /* ActionSpec.swift */,
				D0C312EE19EF2A7700984962 /* AtomicSpec.swift */,
				D0C312EF19EF2A7700984962 /* BagSpec.swift */,
				D0C312F019EF2A7700984962 /* DisposableSpec.swift */,
				CA6F284F1C52626B001879D2 /* FlattenSpec.swift */,
				D8170FC01B100EBC004192AD /* FoundationExtensionsSpec.swift */,
				4A0E11031D2A95200065D310 /* LifetimeSpec.swift */,
				D0A2260D1A72F16D00D33B74 /* PropertySpec.swift */,
				4A0AB6711DC28EFF00AA1E81 /* ReactiveExtensionsSpec.swift */,
				D0C312F219EF2A7700984962 /* SchedulerSpec.swift */,
				02D260291C1D6DAF003ACC61 /* SignalLifetimeSpec.swift */,
				D8024DB11B2E1BB0005E6B9A /* SignalProducerLiftingSpec.swift */,
				D0A2260A1A72E6C500D33B74 /* SignalProducerSpec.swift */,
				D0A226071A72E0E900D33B74 /* SignalSpec.swift */,
				B696FB801A7640C00075236D /* TestError.swift */,
				C79B64731CD38B2B003F2376 /* TestLogger.swift */,
				9A1D067C1D948A2200ACF44C /* UnidirectionalBindingSpec.swift */,
				9A1A4F981E16961C006F3039 /* ValidatingPropertySpec.swift */,
				9A681A9D1E5A241B00B097CF /* DeprecationSpec.swift */,
				D04725FA19E49ED7006002AA /* Supporting Files */,
			);
			name = ReactiveSwiftTests;
			path = Tests/ReactiveSwiftTests;
			sourceTree = "<group>";
		};
		D04725FA19E49ED7006002AA /* Supporting Files */ = {
			isa = PBXGroup;
			children = (
				D05E662419EDD82000904ACA /* Nimble.framework */,
				D037672B19EDA75D00A782A9 /* Quick.framework */,
				BFA6B94A1A76044800C846D1 /* SignalProducerNimbleMatchers.swift */,
				5B8CAB7E24787D6500717AB5 /* QueueScheduler+Factory.swift */,
				D04725FB19E49ED7006002AA /* Info.plist */,
			);
			name = "Supporting Files";
			sourceTree = "<group>";
		};
		D047262519E49FE8006002AA /* Configuration */ = {
			isa = PBXGroup;
			children = (
				D047262619E49FE8006002AA /* Base */,
				D047263119E49FE8006002AA /* iOS */,
				D047263619E49FE8006002AA /* Mac OS X */,
				A97451321B3A935E00F48E55 /* watchOS */,
				57A4D2431BA13F9700F7D4B1 /* tvOS */,
				D047263C19E49FE8006002AA /* README.md */,
			);
			name = Configuration;
			path = Carthage/Checkouts/xcconfigs;
			sourceTree = "<group>";
		};
		D047262619E49FE8006002AA /* Base */ = {
			isa = PBXGroup;
			children = (
				D047262719E49FE8006002AA /* Common.xcconfig */,
				D047262819E49FE8006002AA /* Configurations */,
				D047262D19E49FE8006002AA /* Targets */,
			);
			path = Base;
			sourceTree = "<group>";
		};
		D047262819E49FE8006002AA /* Configurations */ = {
			isa = PBXGroup;
			children = (
				D047262919E49FE8006002AA /* Debug.xcconfig */,
				D047262A19E49FE8006002AA /* Profile.xcconfig */,
				D047262B19E49FE8006002AA /* Release.xcconfig */,
				D047262C19E49FE8006002AA /* Test.xcconfig */,
			);
			path = Configurations;
			sourceTree = "<group>";
		};
		D047262D19E49FE8006002AA /* Targets */ = {
			isa = PBXGroup;
			children = (
				D047262E19E49FE8006002AA /* Application.xcconfig */,
				D047262F19E49FE8006002AA /* Framework.xcconfig */,
				D047263019E49FE8006002AA /* StaticLibrary.xcconfig */,
			);
			path = Targets;
			sourceTree = "<group>";
		};
		D047263119E49FE8006002AA /* iOS */ = {
			isa = PBXGroup;
			children = (
				D047263219E49FE8006002AA /* iOS-Application.xcconfig */,
				D047263319E49FE8006002AA /* iOS-Base.xcconfig */,
				D047263419E49FE8006002AA /* iOS-Framework.xcconfig */,
				D047263519E49FE8006002AA /* iOS-StaticLibrary.xcconfig */,
			);
			path = iOS;
			sourceTree = "<group>";
		};
		D047263619E49FE8006002AA /* Mac OS X */ = {
			isa = PBXGroup;
			children = (
				D047263719E49FE8006002AA /* Mac-Application.xcconfig */,
				D047263819E49FE8006002AA /* Mac-Base.xcconfig */,
				D047263919E49FE8006002AA /* Mac-DynamicLibrary.xcconfig */,
				D047263A19E49FE8006002AA /* Mac-Framework.xcconfig */,
				D047263B19E49FE8006002AA /* Mac-StaticLibrary.xcconfig */,
			);
			path = "Mac OS X";
			sourceTree = "<group>";
		};
/* End PBXGroup section */

/* Begin PBXHeadersBuildPhase section */
		57A4D2091BA13D7A00F7D4B1 /* Headers */ = {
			isa = PBXHeadersBuildPhase;
			buildActionMask = 2147483647;
			files = (
				57A4D20A1BA13D7A00F7D4B1 /* ReactiveSwift.h in Headers */,
			);
			runOnlyForDeploymentPostprocessing = 0;
		};
		A9B315511B3940610001CB9C /* Headers */ = {
			isa = PBXHeadersBuildPhase;
			buildActionMask = 2147483647;
			files = (
				A9B315CA1B3940AB0001CB9C /* ReactiveSwift.h in Headers */,
			);
			runOnlyForDeploymentPostprocessing = 0;
		};
		D04725E719E49ED7006002AA /* Headers */ = {
			isa = PBXHeadersBuildPhase;
			buildActionMask = 2147483647;
			files = (
				D04725F019E49ED7006002AA /* ReactiveSwift.h in Headers */,
			);
			runOnlyForDeploymentPostprocessing = 0;
		};
		D047260919E49F82006002AA /* Headers */ = {
			isa = PBXHeadersBuildPhase;
			buildActionMask = 2147483647;
			files = (
				D037666419EDA43C00A782A9 /* ReactiveSwift.h in Headers */,
			);
			runOnlyForDeploymentPostprocessing = 0;
		};
/* End PBXHeadersBuildPhase section */

/* Begin PBXNativeTarget section */
		57A4D1AF1BA13D7A00F7D4B1 /* ReactiveSwift-tvOS */ = {
			isa = PBXNativeTarget;
			buildConfigurationList = 57A4D23C1BA13D7A00F7D4B1 /* Build configuration list for PBXNativeTarget "ReactiveSwift-tvOS" */;
			buildPhases = (
				57A4D2091BA13D7A00F7D4B1 /* Headers */,
				57A4D1B01BA13D7A00F7D4B1 /* Sources */,
				57A4D2071BA13D7A00F7D4B1 /* Frameworks */,
				57A4D23B1BA13D7A00F7D4B1 /* Resources */,
			);
			buildRules = (
			);
			dependencies = (
			);
			name = "ReactiveSwift-tvOS";
			productName = "ReactiveSwift-tvOS";
			productReference = 57A4D2411BA13D7A00F7D4B1 /* ReactiveSwift.framework */;
			productType = "com.apple.product-type.framework";
		};
		7DFBED021CDB8C9500EE435B /* ReactiveSwift-tvOSTests */ = {
			isa = PBXNativeTarget;
			buildConfigurationList = 7DFBED0F1CDB8C9500EE435B /* Build configuration list for PBXNativeTarget "ReactiveSwift-tvOSTests" */;
			buildPhases = (
				7DFBECFF1CDB8C9500EE435B /* Sources */,
				7DFBED001CDB8C9500EE435B /* Frameworks */,
				7DFBED011CDB8C9500EE435B /* Resources */,
				7DFBED151CDB8CEC00EE435B /* Copy Frameworks */,
			);
			buildRules = (
			);
			dependencies = (
				7DFBED0A1CDB8C9500EE435B /* PBXTargetDependency */,
			);
			name = "ReactiveSwift-tvOSTests";
			productName = "ReactiveSwift-tvOSTests";
			productReference = 7DFBED031CDB8C9500EE435B /* ReactiveSwiftTests.xctest */;
			productType = "com.apple.product-type.bundle.unit-test";
		};
		A9B315531B3940610001CB9C /* ReactiveSwift-watchOS */ = {
			isa = PBXNativeTarget;
			buildConfigurationList = A9B3155D1B3940610001CB9C /* Build configuration list for PBXNativeTarget "ReactiveSwift-watchOS" */;
			buildPhases = (
				A9B315511B3940610001CB9C /* Headers */,
				A9B3154F1B3940610001CB9C /* Sources */,
				A9B315501B3940610001CB9C /* Frameworks */,
				A9B315521B3940610001CB9C /* Resources */,
			);
			buildRules = (
			);
			dependencies = (
			);
			name = "ReactiveSwift-watchOS";
			productName = "ReactiveSwift-watchOS";
			productReference = A9B315541B3940610001CB9C /* ReactiveSwift.framework */;
			productType = "com.apple.product-type.framework";
		};
		D04725E919E49ED7006002AA /* ReactiveSwift-macOS */ = {
			isa = PBXNativeTarget;
			buildConfigurationList = D047260019E49ED7006002AA /* Build configuration list for PBXNativeTarget "ReactiveSwift-macOS" */;
			buildPhases = (
				D04725E719E49ED7006002AA /* Headers */,
				D04725E519E49ED7006002AA /* Sources */,
				D04725E619E49ED7006002AA /* Frameworks */,
				D04725E819E49ED7006002AA /* Resources */,
			);
			buildRules = (
			);
			dependencies = (
			);
			name = "ReactiveSwift-macOS";
			productName = "ReactiveSwift-macOS";
			productReference = D04725EA19E49ED7006002AA /* ReactiveSwift.framework */;
			productType = "com.apple.product-type.framework";
		};
		D04725F419E49ED7006002AA /* ReactiveSwift-macOSTests */ = {
			isa = PBXNativeTarget;
			buildConfigurationList = D047260319E49ED7006002AA /* Build configuration list for PBXNativeTarget "ReactiveSwift-macOSTests" */;
			buildPhases = (
				D04725F119E49ED7006002AA /* Sources */,
				D04725F219E49ED7006002AA /* Frameworks */,
				D04725F319E49ED7006002AA /* Resources */,
			);
			buildRules = (
			);
			dependencies = (
				D04725F819E49ED7006002AA /* PBXTargetDependency */,
			);
			name = "ReactiveSwift-macOSTests";
			productName = "ReactiveSwift-macOSTests";
			productReference = D04725F519E49ED7006002AA /* ReactiveSwiftTests.xctest */;
			productType = "com.apple.product-type.bundle.unit-test";
		};
		D047260B19E49F82006002AA /* ReactiveSwift-iOS */ = {
			isa = PBXNativeTarget;
			buildConfigurationList = D047261F19E49F82006002AA /* Build configuration list for PBXNativeTarget "ReactiveSwift-iOS" */;
			buildPhases = (
				D047260919E49F82006002AA /* Headers */,
				D047260719E49F82006002AA /* Sources */,
				D047260819E49F82006002AA /* Frameworks */,
				D047260A19E49F82006002AA /* Resources */,
			);
			buildRules = (
			);
			dependencies = (
			);
			name = "ReactiveSwift-iOS";
			productName = "ReactiveSwift-iOS";
			productReference = D047260C19E49F82006002AA /* ReactiveSwift.framework */;
			productType = "com.apple.product-type.framework";
		};
		D047261519E49F82006002AA /* ReactiveSwift-iOSTests */ = {
			isa = PBXNativeTarget;
			buildConfigurationList = D047262219E49F82006002AA /* Build configuration list for PBXNativeTarget "ReactiveSwift-iOSTests" */;
			buildPhases = (
				D047261219E49F82006002AA /* Sources */,
				D047261319E49F82006002AA /* Frameworks */,
				D047261419E49F82006002AA /* Resources */,
				D01B7B6119EDD8F600D26E01 /* Copy Frameworks */,
			);
			buildRules = (
			);
			dependencies = (
				D047261919E49F82006002AA /* PBXTargetDependency */,
			);
			name = "ReactiveSwift-iOSTests";
			productName = "ReactiveSwift-iOSTests";
			productReference = D047261619E49F82006002AA /* ReactiveSwiftTests.xctest */;
			productType = "com.apple.product-type.bundle.unit-test";
		};
/* End PBXNativeTarget section */

/* Begin PBXProject section */
		D04725E119E49ED7006002AA /* Project object */ = {
			isa = PBXProject;
			attributes = {
				LastSwiftUpdateCheck = 0730;
				LastUpgradeCheck = 0710;
				ORGANIZATIONNAME = GitHub;
				TargetAttributes = {
					57A4D1AF1BA13D7A00F7D4B1 = {
						LastSwiftMigration = 0800;
					};
					7DFBED021CDB8C9500EE435B = {
						CreatedOnToolsVersion = 7.3.1;
						LastSwiftMigration = 0800;
					};
					A9B315531B3940610001CB9C = {
						CreatedOnToolsVersion = 7.0;
						LastSwiftMigration = 0800;
					};
					D04725E919E49ED7006002AA = {
						CreatedOnToolsVersion = 6.1;
						LastSwiftMigration = 1020;
					};
					D04725F419E49ED7006002AA = {
						CreatedOnToolsVersion = 6.1;
						LastSwiftMigration = 1020;
					};
					D047260B19E49F82006002AA = {
						CreatedOnToolsVersion = 6.1;
						LastSwiftMigration = 0800;
					};
					D047261519E49F82006002AA = {
						CreatedOnToolsVersion = 6.1;
						LastSwiftMigration = 0800;
					};
				};
			};
			buildConfigurationList = D04725E419E49ED7006002AA /* Build configuration list for PBXProject "ReactiveSwift" */;
			compatibilityVersion = "Xcode 3.2";
			developmentRegion = en;
			hasScannedForEncodings = 0;
			knownRegions = (
				en,
				Base,
			);
			mainGroup = D04725E019E49ED7006002AA;
			productRefGroup = D04725EB19E49ED7006002AA /* Products */;
			projectDirPath = "";
			projectRoot = "";
			targets = (
				D04725E919E49ED7006002AA /* ReactiveSwift-macOS */,
				D04725F419E49ED7006002AA /* ReactiveSwift-macOSTests */,
				D047260B19E49F82006002AA /* ReactiveSwift-iOS */,
				D047261519E49F82006002AA /* ReactiveSwift-iOSTests */,
				A9B315531B3940610001CB9C /* ReactiveSwift-watchOS */,
				57A4D1AF1BA13D7A00F7D4B1 /* ReactiveSwift-tvOS */,
				7DFBED021CDB8C9500EE435B /* ReactiveSwift-tvOSTests */,
			);
		};
/* End PBXProject section */

/* Begin PBXResourcesBuildPhase section */
		57A4D23B1BA13D7A00F7D4B1 /* Resources */ = {
			isa = PBXResourcesBuildPhase;
			buildActionMask = 2147483647;
			files = (
			);
			runOnlyForDeploymentPostprocessing = 0;
		};
		7DFBED011CDB8C9500EE435B /* Resources */ = {
			isa = PBXResourcesBuildPhase;
			buildActionMask = 2147483647;
			files = (
			);
			runOnlyForDeploymentPostprocessing = 0;
		};
		A9B315521B3940610001CB9C /* Resources */ = {
			isa = PBXResourcesBuildPhase;
			buildActionMask = 2147483647;
			files = (
			);
			runOnlyForDeploymentPostprocessing = 0;
		};
		D04725E819E49ED7006002AA /* Resources */ = {
			isa = PBXResourcesBuildPhase;
			buildActionMask = 2147483647;
			files = (
			);
			runOnlyForDeploymentPostprocessing = 0;
		};
		D04725F319E49ED7006002AA /* Resources */ = {
			isa = PBXResourcesBuildPhase;
			buildActionMask = 2147483647;
			files = (
			);
			runOnlyForDeploymentPostprocessing = 0;
		};
		D047260A19E49F82006002AA /* Resources */ = {
			isa = PBXResourcesBuildPhase;
			buildActionMask = 2147483647;
			files = (
			);
			runOnlyForDeploymentPostprocessing = 0;
		};
		D047261419E49F82006002AA /* Resources */ = {
			isa = PBXResourcesBuildPhase;
			buildActionMask = 2147483647;
			files = (
			);
			runOnlyForDeploymentPostprocessing = 0;
		};
/* End PBXResourcesBuildPhase section */

/* Begin PBXSourcesBuildPhase section */
		57A4D1B01BA13D7A00F7D4B1 /* Sources */ = {
			isa = PBXSourcesBuildPhase;
			buildActionMask = 2147483647;
			files = (
				57A4D1B11BA13D7A00F7D4B1 /* Optional.swift in Sources */,
				57A4D1B41BA13D7A00F7D4B1 /* Disposable.swift in Sources */,
				57A4D1B61BA13D7A00F7D4B1 /* Event.swift in Sources */,
				57A4D1B81BA13D7A00F7D4B1 /* Scheduler.swift in Sources */,
				9A9100E21E0E6E680093E346 /* ValidatingProperty.swift in Sources */,
<<<<<<< HEAD
				9A2D5CF2259F85AE005682ED /* SkipRepeats.swift in Sources */,
=======
				9A2D5CBB259F8199005682ED /* TakeWhile.swift in Sources */,
>>>>>>> 85621619
				57A4D1B91BA13D7A00F7D4B1 /* Action.swift in Sources */,
				57A4D1BA1BA13D7A00F7D4B1 /* Property.swift in Sources */,
				9A2D5C5C259F7B31005682ED /* Materialize.swift in Sources */,
				9A090C171DA0309E00EE97CA /* Reactive.swift in Sources */,
				57A4D1BB1BA13D7A00F7D4B1 /* Signal.swift in Sources */,
				9AFA492824E9B15C003D263C /* Operators.swift in Sources */,
				9A2D5D10259F8D1F005682ED /* ScanMap.swift in Sources */,
				9A2D5CE8259F852B005682ED /* CombinePrevious.swift in Sources */,
				9A67963E1F6059440058C5B4 /* UninhabitedTypeGuards.swift in Sources */,
<<<<<<< HEAD
				9A2D5D06259F8C39005682ED /* Reduce.swift in Sources */,
				9AFA491424E9A196003D263C /* Map.swift in Sources */,
				9A2D5CFC259F8634005682ED /* UniqueValues.swift in Sources */,
=======
				9A2D5C66259F7B47005682ED /* MaterializeAsResult.swift in Sources */,
				9AFA491424E9A196003D263C /* Map.swift in Sources */,
				9A2D5C8E259F7ED5005682ED /* Dematerialize.swift in Sources */,
>>>>>>> 85621619
				9AFA491E24E9A925003D263C /* Filter.swift in Sources */,
				9A2D5CDE259F8398005682ED /* Collect.swift in Sources */,
				57A4D1BC1BA13D7A00F7D4B1 /* SignalProducer.swift in Sources */,
				57A4D1BD1BA13D7A00F7D4B1 /* Atomic.swift in Sources */,
				57A4D1BE1BA13D7A00F7D4B1 /* Bag.swift in Sources */,
				9A1B824420835EEC00EB7C09 /* ResultExtensions.swift in Sources */,
				57A4D1C01BA13D7A00F7D4B1 /* FoundationExtensions.swift in Sources */,
				9A2D5CC5259F81FC005682ED /* SkipFirst.swift in Sources */,
				9AFA490F24E9A0C4003D263C /* Observer.swift in Sources */,
				D85C652D1C0E70E5005A77AD /* Flatten.swift in Sources */,
				9ABCB1881D2A5B5A00BCA243 /* Deprecations+Removals.swift in Sources */,
				EBCC7DBF1BBF01E200A2AE92 /* Signal.Observer.swift in Sources */,
				9A2D5C7A259F7D3D005682ED /* AttemptMap.swift in Sources */,
				C79B64801CD52E4E003F2376 /* EventLogger.swift in Sources */,
				9A2D5CA2259F8059005682ED /* TakeFirst.swift in Sources */,
				9AFA492324E9A988003D263C /* CompactMap.swift in Sources */,
				4A0E11021D2A92720065D310 /* Lifetime.swift in Sources */,
				9A2D5CB1259F8112005682ED /* TakeLast.swift in Sources */,
				BE9CF3981D751B71003AE479 /* UnidirectionalBinding.swift in Sources */,
				9A2D5CCF259F8263005682ED /* SkipWhile.swift in Sources */,
				9A2D5C84259F7E3E005682ED /* DematerializeResults.swift in Sources */,
				9A2D5C52259F7B21005682ED /* MapError.swift in Sources */,
			);
			runOnlyForDeploymentPostprocessing = 0;
		};
		7DFBECFF1CDB8C9500EE435B /* Sources */ = {
			isa = PBXSourcesBuildPhase;
			buildActionMask = 2147483647;
			files = (
				7DFBED221CDB8DE300EE435B /* ActionSpec.swift in Sources */,
				7DFBED231CDB8DE300EE435B /* AtomicSpec.swift in Sources */,
				7DFBED241CDB8DE300EE435B /* BagSpec.swift in Sources */,
				7DFBED251CDB8DE300EE435B /* DisposableSpec.swift in Sources */,
				7DFBED261CDB8DE300EE435B /* FoundationExtensionsSpec.swift in Sources */,
				7DFBED281CDB8DE300EE435B /* PropertySpec.swift in Sources */,
				7DFBED291CDB8DE300EE435B /* SchedulerSpec.swift in Sources */,
				7DFBED2A1CDB8DE300EE435B /* SignalLifetimeSpec.swift in Sources */,
				7DFBED2B1CDB8DE300EE435B /* SignalProducerSpec.swift in Sources */,
				9A681AA01E5A241B00B097CF /* DeprecationSpec.swift in Sources */,
				7DFBED2C1CDB8DE300EE435B /* SignalProducerLiftingSpec.swift in Sources */,
				7DFBED2D1CDB8DE300EE435B /* SignalSpec.swift in Sources */,
				7DFBED2E1CDB8DE300EE435B /* FlattenSpec.swift in Sources */,
				7DFBED2F1CDB8DE300EE435B /* TestError.swift in Sources */,
				7DFBED301CDB8DE300EE435B /* TestLogger.swift in Sources */,
				9A1D067F1D948A2300ACF44C /* UnidirectionalBindingSpec.swift in Sources */,
				5B8CAB8124787D6500717AB5 /* QueueScheduler+Factory.swift in Sources */,
				9A1A4F9F1E16AE55006F3039 /* ValidatingPropertySpec.swift in Sources */,
				4A0E11061D2A95200065D310 /* LifetimeSpec.swift in Sources */,
				7DFBED6D1CDB8F7D00EE435B /* SignalProducerNimbleMatchers.swift in Sources */,
				4A0AB6741DC28EFF00AA1E81 /* ReactiveExtensionsSpec.swift in Sources */,
			);
			runOnlyForDeploymentPostprocessing = 0;
		};
		A9B3154F1B3940610001CB9C /* Sources */ = {
			isa = PBXSourcesBuildPhase;
			buildActionMask = 2147483647;
			files = (
				A9F793341B60D0140026BCBA /* Optional.swift in Sources */,
				A9B315BC1B3940810001CB9C /* Disposable.swift in Sources */,
				A9B315BE1B3940810001CB9C /* Event.swift in Sources */,
				A9B315C01B3940810001CB9C /* Scheduler.swift in Sources */,
				9A9100E11E0E6E680093E346 /* ValidatingProperty.swift in Sources */,
<<<<<<< HEAD
				9A2D5CF1259F85AE005682ED /* SkipRepeats.swift in Sources */,
=======
				9A2D5CBA259F8199005682ED /* TakeWhile.swift in Sources */,
>>>>>>> 85621619
				A9B315C11B3940810001CB9C /* Action.swift in Sources */,
				A9B315C21B3940810001CB9C /* Property.swift in Sources */,
				9A2D5C5B259F7B31005682ED /* Materialize.swift in Sources */,
				9A090C161DA0309E00EE97CA /* Reactive.swift in Sources */,
				A9B315C31B3940810001CB9C /* Signal.swift in Sources */,
				9AFA492724E9B15C003D263C /* Operators.swift in Sources */,
				9A2D5D0F259F8D1F005682ED /* ScanMap.swift in Sources */,
				9A2D5CE7259F852B005682ED /* CombinePrevious.swift in Sources */,
				9A67963D1F6059430058C5B4 /* UninhabitedTypeGuards.swift in Sources */,
<<<<<<< HEAD
				9A2D5D05259F8C39005682ED /* Reduce.swift in Sources */,
				9AFA491324E9A196003D263C /* Map.swift in Sources */,
				9A2D5CFB259F8634005682ED /* UniqueValues.swift in Sources */,
=======
				9A2D5C65259F7B47005682ED /* MaterializeAsResult.swift in Sources */,
				9AFA491324E9A196003D263C /* Map.swift in Sources */,
				9A2D5C8D259F7ED5005682ED /* Dematerialize.swift in Sources */,
>>>>>>> 85621619
				9AFA491D24E9A925003D263C /* Filter.swift in Sources */,
				9A2D5CDD259F8398005682ED /* Collect.swift in Sources */,
				A9B315C41B3940810001CB9C /* SignalProducer.swift in Sources */,
				A9B315C51B3940810001CB9C /* Atomic.swift in Sources */,
				A9B315C61B3940810001CB9C /* Bag.swift in Sources */,
				9A1B824320835EEC00EB7C09 /* ResultExtensions.swift in Sources */,
				A9B315C81B3940810001CB9C /* FoundationExtensions.swift in Sources */,
				9A2D5CC4259F81FC005682ED /* SkipFirst.swift in Sources */,
				9AFA490E24E9A0C4003D263C /* Observer.swift in Sources */,
				D85C652C1C0E70E4005A77AD /* Flatten.swift in Sources */,
				9ABCB1871D2A5B5A00BCA243 /* Deprecations+Removals.swift in Sources */,
				EBCC7DBE1BBF01E200A2AE92 /* Signal.Observer.swift in Sources */,
				9A2D5C79259F7D3D005682ED /* AttemptMap.swift in Sources */,
				C79B647F1CD52E4D003F2376 /* EventLogger.swift in Sources */,
				9A2D5CA1259F8059005682ED /* TakeFirst.swift in Sources */,
				9AFA492224E9A988003D263C /* CompactMap.swift in Sources */,
				4A0E11011D2A92720065D310 /* Lifetime.swift in Sources */,
				9A2D5CB0259F8112005682ED /* TakeLast.swift in Sources */,
				BE9CF3971D751B71003AE479 /* UnidirectionalBinding.swift in Sources */,
				9A2D5CCE259F8263005682ED /* SkipWhile.swift in Sources */,
				9A2D5C83259F7E3E005682ED /* DematerializeResults.swift in Sources */,
				9A2D5C51259F7B21005682ED /* MapError.swift in Sources */,
			);
			runOnlyForDeploymentPostprocessing = 0;
		};
		D04725E519E49ED7006002AA /* Sources */ = {
			isa = PBXSourcesBuildPhase;
			buildActionMask = 2147483647;
			files = (
				D871D69F1B3B29A40070F16C /* Optional.swift in Sources */,
				D08C54B61A69A3DB00AD8286 /* Event.swift in Sources */,
				D0C312D319EF2A5800984962 /* Disposable.swift in Sources */,
				9A9100DF1E0E6E620093E346 /* ValidatingProperty.swift in Sources */,
				EBCC7DBC1BBF010C00A2AE92 /* Signal.Observer.swift in Sources */,
<<<<<<< HEAD
				9A2D5CEF259F85AE005682ED /* SkipRepeats.swift in Sources */,
=======
				9A2D5CB8259F8199005682ED /* TakeWhile.swift in Sources */,
>>>>>>> 85621619
				D03B4A3D19F4C39A009E02AC /* FoundationExtensions.swift in Sources */,
				9A090C141DA0309E00EE97CA /* Reactive.swift in Sources */,
				9A2D5C59259F7B31005682ED /* Materialize.swift in Sources */,
				D08C54B31A69A2AE00AD8286 /* Signal.swift in Sources */,
				D85C652A1C0D84C7005A77AD /* Flatten.swift in Sources */,
				9AFA492524E9B15C003D263C /* Operators.swift in Sources */,
				9A2D5D0D259F8D1F005682ED /* ScanMap.swift in Sources */,
				9A2D5CE5259F852B005682ED /* CombinePrevious.swift in Sources */,
				9A67963B1F6056B90058C5B4 /* UninhabitedTypeGuards.swift in Sources */,
<<<<<<< HEAD
				9A2D5D03259F8C39005682ED /* Reduce.swift in Sources */,
				9AFA491124E9A196003D263C /* Map.swift in Sources */,
				9A2D5CF9259F8634005682ED /* UniqueValues.swift in Sources */,
=======
				9A2D5C63259F7B47005682ED /* MaterializeAsResult.swift in Sources */,
				9AFA491124E9A196003D263C /* Map.swift in Sources */,
				9A2D5C8B259F7ED5005682ED /* Dematerialize.swift in Sources */,
>>>>>>> 85621619
				9AFA491B24E9A925003D263C /* Filter.swift in Sources */,
				9A2D5CDB259F8398005682ED /* Collect.swift in Sources */,
				D0C312CF19EF2A5800984962 /* Bag.swift in Sources */,
				4A0E10FF1D2A92720065D310 /* Lifetime.swift in Sources */,
				D0C312E719EF2A5800984962 /* Scheduler.swift in Sources */,
				9A1B824120835EEC00EB7C09 /* ResultExtensions.swift in Sources */,
				D0C312CD19EF2A5800984962 /* Atomic.swift in Sources */,
				9A2D5CC2259F81FC005682ED /* SkipFirst.swift in Sources */,
				9AFA490C24E9A0C4003D263C /* Observer.swift in Sources */,
				D08C54BA1A69C54300AD8286 /* Property.swift in Sources */,
				D0D11AB91A6AE87700C1F8B1 /* Action.swift in Sources */,
				C79B647C1CD52E23003F2376 /* EventLogger.swift in Sources */,
				9A2D5C77259F7D3D005682ED /* AttemptMap.swift in Sources */,
				9ABCB1851D2A5B5A00BCA243 /* Deprecations+Removals.swift in Sources */,
				9A2D5C9F259F8059005682ED /* TakeFirst.swift in Sources */,
				9AFA492024E9A988003D263C /* CompactMap.swift in Sources */,
				D08C54B81A69A9D000AD8286 /* SignalProducer.swift in Sources */,
				9A2D5CAE259F8112005682ED /* TakeLast.swift in Sources */,
				BE9CF3951D751B6B003AE479 /* UnidirectionalBinding.swift in Sources */,
				9A2D5CCC259F8263005682ED /* SkipWhile.swift in Sources */,
				9A2D5C81259F7E3E005682ED /* DematerializeResults.swift in Sources */,
				9A2D5C4F259F7B21005682ED /* MapError.swift in Sources */,
			);
			runOnlyForDeploymentPostprocessing = 0;
		};
		D04725F119E49ED7006002AA /* Sources */ = {
			isa = PBXSourcesBuildPhase;
			buildActionMask = 2147483647;
			files = (
				D0A2260E1A72F16D00D33B74 /* PropertySpec.swift in Sources */,
				B696FB811A7640C00075236D /* TestError.swift in Sources */,
				D021671D1A6CD50500987861 /* ActionSpec.swift in Sources */,
				D0C3130E19EF2B1F00984962 /* SchedulerSpec.swift in Sources */,
				BFA6B94D1A7604D400C846D1 /* SignalProducerNimbleMatchers.swift in Sources */,
				D8170FC11B100EBC004192AD /* FoundationExtensionsSpec.swift in Sources */,
				C79B64741CD38B2B003F2376 /* TestLogger.swift in Sources */,
				CA6F28501C52626B001879D2 /* FlattenSpec.swift in Sources */,
				4A0E11041D2A95200065D310 /* LifetimeSpec.swift in Sources */,
				9A681A9E1E5A241B00B097CF /* DeprecationSpec.swift in Sources */,
				CDCD247A1C277EEC00710AEE /* AtomicSpec.swift in Sources */,
				579504331BB8A34200A5E482 /* BagSpec.swift in Sources */,
				D0A226081A72E0E900D33B74 /* SignalSpec.swift in Sources */,
				02D2602B1C1D6DB8003ACC61 /* SignalLifetimeSpec.swift in Sources */,
				D0C3130C19EF2B1F00984962 /* DisposableSpec.swift in Sources */,
				9A1D067D1D948A2300ACF44C /* UnidirectionalBindingSpec.swift in Sources */,
				5B8CAB7F24787D6500717AB5 /* QueueScheduler+Factory.swift in Sources */,
				9A1A4F9D1E16AE50006F3039 /* ValidatingPropertySpec.swift in Sources */,
				D0A2260B1A72E6C500D33B74 /* SignalProducerSpec.swift in Sources */,
				D8024DB21B2E1BB0005E6B9A /* SignalProducerLiftingSpec.swift in Sources */,
				4A0AB6721DC28EFF00AA1E81 /* ReactiveExtensionsSpec.swift in Sources */,
			);
			runOnlyForDeploymentPostprocessing = 0;
		};
		D047260719E49F82006002AA /* Sources */ = {
			isa = PBXSourcesBuildPhase;
			buildActionMask = 2147483647;
			files = (
				D08C54B41A69A2AF00AD8286 /* Signal.swift in Sources */,
				D8E84A671B3B32FB00C3E831 /* Optional.swift in Sources */,
				D0C312D419EF2A5800984962 /* Disposable.swift in Sources */,
				D08C54B91A69A9D100AD8286 /* SignalProducer.swift in Sources */,
				9A9100E01E0E6E670093E346 /* ValidatingProperty.swift in Sources */,
<<<<<<< HEAD
				9A2D5CF0259F85AE005682ED /* SkipRepeats.swift in Sources */,
=======
				9A2D5CB9259F8199005682ED /* TakeWhile.swift in Sources */,
>>>>>>> 85621619
				9ABCB1861D2A5B5A00BCA243 /* Deprecations+Removals.swift in Sources */,
				EBCC7DBD1BBF01E100A2AE92 /* Signal.Observer.swift in Sources */,
				9A2D5C5A259F7B31005682ED /* Materialize.swift in Sources */,
				9A090C151DA0309E00EE97CA /* Reactive.swift in Sources */,
				D85C652B1C0E70E3005A77AD /* Flatten.swift in Sources */,
				9AFA492624E9B15C003D263C /* Operators.swift in Sources */,
				9A2D5D0E259F8D1F005682ED /* ScanMap.swift in Sources */,
				9A2D5CE6259F852B005682ED /* CombinePrevious.swift in Sources */,
				9A67963C1F6059420058C5B4 /* UninhabitedTypeGuards.swift in Sources */,
<<<<<<< HEAD
				9A2D5D04259F8C39005682ED /* Reduce.swift in Sources */,
				9AFA491224E9A196003D263C /* Map.swift in Sources */,
				9A2D5CFA259F8634005682ED /* UniqueValues.swift in Sources */,
=======
				9A2D5C64259F7B47005682ED /* MaterializeAsResult.swift in Sources */,
				9AFA491224E9A196003D263C /* Map.swift in Sources */,
				9A2D5C8C259F7ED5005682ED /* Dematerialize.swift in Sources */,
>>>>>>> 85621619
				9AFA491C24E9A925003D263C /* Filter.swift in Sources */,
				9A2D5CDC259F8398005682ED /* Collect.swift in Sources */,
				4A0E11001D2A92720065D310 /* Lifetime.swift in Sources */,
				D08C54BB1A69C54400AD8286 /* Property.swift in Sources */,
				D03B4A3E19F4C39A009E02AC /* FoundationExtensions.swift in Sources */,
				9A1B824220835EEC00EB7C09 /* ResultExtensions.swift in Sources */,
				D08C54B71A69A3DB00AD8286 /* Event.swift in Sources */,
				9A2D5CC3259F81FC005682ED /* SkipFirst.swift in Sources */,
				9AFA490D24E9A0C4003D263C /* Observer.swift in Sources */,
				C79B647D1CD52E4A003F2376 /* EventLogger.swift in Sources */,
				D0C312CE19EF2A5800984962 /* Atomic.swift in Sources */,
				D0C312E819EF2A5800984962 /* Scheduler.swift in Sources */,
				9A2D5C78259F7D3D005682ED /* AttemptMap.swift in Sources */,
				D0C312D019EF2A5800984962 /* Bag.swift in Sources */,
				9A2D5CA0259F8059005682ED /* TakeFirst.swift in Sources */,
				9AFA492124E9A988003D263C /* CompactMap.swift in Sources */,
				D0D11ABA1A6AE87700C1F8B1 /* Action.swift in Sources */,
				9A2D5CAF259F8112005682ED /* TakeLast.swift in Sources */,
				BE9CF3961D751B70003AE479 /* UnidirectionalBinding.swift in Sources */,
				9A2D5CCD259F8263005682ED /* SkipWhile.swift in Sources */,
				9A2D5C82259F7E3E005682ED /* DematerializeResults.swift in Sources */,
				9A2D5C50259F7B21005682ED /* MapError.swift in Sources */,
			);
			runOnlyForDeploymentPostprocessing = 0;
		};
		D047261219E49F82006002AA /* Sources */ = {
			isa = PBXSourcesBuildPhase;
			buildActionMask = 2147483647;
			files = (
				D0A2260C1A72E6C500D33B74 /* SignalProducerSpec.swift in Sources */,
				D0A2260F1A72F16D00D33B74 /* PropertySpec.swift in Sources */,
				D0A226091A72E0E900D33B74 /* SignalSpec.swift in Sources */,
				CDCD247B1C277EED00710AEE /* AtomicSpec.swift in Sources */,
				D021671E1A6CD50500987861 /* ActionSpec.swift in Sources */,
				D8024DB31B2E1BB0005E6B9A /* SignalProducerLiftingSpec.swift in Sources */,
				BFA6B94E1A7604D500C846D1 /* SignalProducerNimbleMatchers.swift in Sources */,
				B696FB821A7640C00075236D /* TestError.swift in Sources */,
				D8170FC21B100EBC004192AD /* FoundationExtensionsSpec.swift in Sources */,
				9A681A9F1E5A241B00B097CF /* DeprecationSpec.swift in Sources */,
				D0C3131419EF2B2000984962 /* SchedulerSpec.swift in Sources */,
				C79B64751CD38B2B003F2376 /* TestLogger.swift in Sources */,
				D0C3131219EF2B2000984962 /* DisposableSpec.swift in Sources */,
				CA6F28511C52626B001879D2 /* FlattenSpec.swift in Sources */,
				579504341BB8A34300A5E482 /* BagSpec.swift in Sources */,
				9A1D067E1D948A2300ACF44C /* UnidirectionalBindingSpec.swift in Sources */,
				5B8CAB8024787D6500717AB5 /* QueueScheduler+Factory.swift in Sources */,
				9A1A4F9E1E16AE50006F3039 /* ValidatingPropertySpec.swift in Sources */,
				4A0E11051D2A95200065D310 /* LifetimeSpec.swift in Sources */,
				02D2602A1C1D6DAF003ACC61 /* SignalLifetimeSpec.swift in Sources */,
				4A0AB6731DC28EFF00AA1E81 /* ReactiveExtensionsSpec.swift in Sources */,
			);
			runOnlyForDeploymentPostprocessing = 0;
		};
/* End PBXSourcesBuildPhase section */

/* Begin PBXTargetDependency section */
		7DFBED0A1CDB8C9500EE435B /* PBXTargetDependency */ = {
			isa = PBXTargetDependency;
			target = 57A4D1AF1BA13D7A00F7D4B1 /* ReactiveSwift-tvOS */;
			targetProxy = 7DFBED091CDB8C9500EE435B /* PBXContainerItemProxy */;
		};
		D04725F819E49ED7006002AA /* PBXTargetDependency */ = {
			isa = PBXTargetDependency;
			target = D04725E919E49ED7006002AA /* ReactiveSwift-macOS */;
			targetProxy = D04725F719E49ED7006002AA /* PBXContainerItemProxy */;
		};
		D047261919E49F82006002AA /* PBXTargetDependency */ = {
			isa = PBXTargetDependency;
			target = D047260B19E49F82006002AA /* ReactiveSwift-iOS */;
			targetProxy = D047261819E49F82006002AA /* PBXContainerItemProxy */;
		};
/* End PBXTargetDependency section */

/* Begin XCBuildConfiguration section */
		57A4D23D1BA13D7A00F7D4B1 /* Debug */ = {
			isa = XCBuildConfiguration;
			baseConfigurationReference = 57A4D2461BA13F9700F7D4B1 /* tvOS-Framework.xcconfig */;
			buildSettings = {
				DYLIB_COMPATIBILITY_VERSION = 1;
				DYLIB_CURRENT_VERSION = 1;
				ENABLE_BITCODE = YES;
				GCC_PREPROCESSOR_DEFINITIONS = (
					"$(inherited)",
					"DTRACE_PROBES_DISABLED=1",
				);
				INFOPLIST_FILE = Sources/Info.plist;
			};
			name = Debug;
		};
		57A4D23E1BA13D7A00F7D4B1 /* Test */ = {
			isa = XCBuildConfiguration;
			baseConfigurationReference = 57A4D2461BA13F9700F7D4B1 /* tvOS-Framework.xcconfig */;
			buildSettings = {
				DYLIB_COMPATIBILITY_VERSION = 1;
				DYLIB_CURRENT_VERSION = 1;
				ENABLE_BITCODE = YES;
				GCC_PREPROCESSOR_DEFINITIONS = (
					"$(inherited)",
					"DTRACE_PROBES_DISABLED=1",
				);
				INFOPLIST_FILE = Sources/Info.plist;
			};
			name = Test;
		};
		57A4D23F1BA13D7A00F7D4B1 /* Release */ = {
			isa = XCBuildConfiguration;
			baseConfigurationReference = 57A4D2461BA13F9700F7D4B1 /* tvOS-Framework.xcconfig */;
			buildSettings = {
				DYLIB_COMPATIBILITY_VERSION = 1;
				DYLIB_CURRENT_VERSION = 1;
				ENABLE_BITCODE = YES;
				GCC_PREPROCESSOR_DEFINITIONS = (
					"$(inherited)",
					"DTRACE_PROBES_DISABLED=1",
				);
				INFOPLIST_FILE = Sources/Info.plist;
			};
			name = Release;
		};
		57A4D2401BA13D7A00F7D4B1 /* Profile */ = {
			isa = XCBuildConfiguration;
			baseConfigurationReference = 57A4D2461BA13F9700F7D4B1 /* tvOS-Framework.xcconfig */;
			buildSettings = {
				DYLIB_COMPATIBILITY_VERSION = 1;
				DYLIB_CURRENT_VERSION = 1;
				ENABLE_BITCODE = YES;
				GCC_PREPROCESSOR_DEFINITIONS = (
					"$(inherited)",
					"DTRACE_PROBES_DISABLED=1",
				);
				INFOPLIST_FILE = Sources/Info.plist;
			};
			name = Profile;
		};
		7DFBED0B1CDB8C9500EE435B /* Debug */ = {
			isa = XCBuildConfiguration;
			baseConfigurationReference = 57A4D2441BA13F9700F7D4B1 /* tvOS-Application.xcconfig */;
			buildSettings = {
				CODE_SIGN_IDENTITY = "";
				FRAMEWORK_SEARCH_PATHS = (
					"$(SDKROOT)/Developer/Library/Frameworks",
					"$(inherited)",
				);
				INFOPLIST_FILE = Tests/ReactiveSwiftTests/Info.plist;
				LD_RUNPATH_SEARCH_PATHS = "$(inherited) @executable_path/Frameworks @loader_path/Frameworks";
				PRODUCT_NAME = "$(PROJECT_NAME)Tests";
			};
			name = Debug;
		};
		7DFBED0C1CDB8C9500EE435B /* Test */ = {
			isa = XCBuildConfiguration;
			baseConfigurationReference = 57A4D2441BA13F9700F7D4B1 /* tvOS-Application.xcconfig */;
			buildSettings = {
				CODE_SIGN_IDENTITY = "";
				FRAMEWORK_SEARCH_PATHS = (
					"$(SDKROOT)/Developer/Library/Frameworks",
					"$(inherited)",
				);
				INFOPLIST_FILE = Tests/ReactiveSwiftTests/Info.plist;
				LD_RUNPATH_SEARCH_PATHS = "$(inherited) @executable_path/Frameworks @loader_path/Frameworks";
				PRODUCT_NAME = "$(PROJECT_NAME)Tests";
			};
			name = Test;
		};
		7DFBED0D1CDB8C9500EE435B /* Release */ = {
			isa = XCBuildConfiguration;
			baseConfigurationReference = 57A4D2441BA13F9700F7D4B1 /* tvOS-Application.xcconfig */;
			buildSettings = {
				CODE_SIGN_IDENTITY = "";
				FRAMEWORK_SEARCH_PATHS = (
					"$(SDKROOT)/Developer/Library/Frameworks",
					"$(inherited)",
				);
				INFOPLIST_FILE = Tests/ReactiveSwiftTests/Info.plist;
				LD_RUNPATH_SEARCH_PATHS = "$(inherited) @executable_path/Frameworks @loader_path/Frameworks";
				PRODUCT_NAME = "$(PROJECT_NAME)Tests";
			};
			name = Release;
		};
		7DFBED0E1CDB8C9500EE435B /* Profile */ = {
			isa = XCBuildConfiguration;
			baseConfigurationReference = 57A4D2441BA13F9700F7D4B1 /* tvOS-Application.xcconfig */;
			buildSettings = {
				CODE_SIGN_IDENTITY = "";
				FRAMEWORK_SEARCH_PATHS = (
					"$(SDKROOT)/Developer/Library/Frameworks",
					"$(inherited)",
				);
				INFOPLIST_FILE = Tests/ReactiveSwiftTests/Info.plist;
				LD_RUNPATH_SEARCH_PATHS = "$(inherited) @executable_path/Frameworks @loader_path/Frameworks";
				PRODUCT_NAME = "$(PROJECT_NAME)Tests";
			};
			name = Profile;
		};
		A9B315591B3940610001CB9C /* Debug */ = {
			isa = XCBuildConfiguration;
			baseConfigurationReference = A97451351B3A935E00F48E55 /* watchOS-Framework.xcconfig */;
			buildSettings = {
				DYLIB_COMPATIBILITY_VERSION = 1;
				DYLIB_CURRENT_VERSION = 1;
				ENABLE_BITCODE = YES;
				GCC_PREPROCESSOR_DEFINITIONS = (
					"$(inherited)",
					"DTRACE_PROBES_DISABLED=1",
				);
				INFOPLIST_FILE = Sources/Info.plist;
			};
			name = Debug;
		};
		A9B3155A1B3940610001CB9C /* Test */ = {
			isa = XCBuildConfiguration;
			baseConfigurationReference = A97451351B3A935E00F48E55 /* watchOS-Framework.xcconfig */;
			buildSettings = {
				DYLIB_COMPATIBILITY_VERSION = 1;
				DYLIB_CURRENT_VERSION = 1;
				ENABLE_BITCODE = YES;
				GCC_PREPROCESSOR_DEFINITIONS = (
					"$(inherited)",
					"DTRACE_PROBES_DISABLED=1",
				);
				INFOPLIST_FILE = Sources/Info.plist;
			};
			name = Test;
		};
		A9B3155B1B3940610001CB9C /* Release */ = {
			isa = XCBuildConfiguration;
			baseConfigurationReference = A97451351B3A935E00F48E55 /* watchOS-Framework.xcconfig */;
			buildSettings = {
				DYLIB_COMPATIBILITY_VERSION = 1;
				DYLIB_CURRENT_VERSION = 1;
				ENABLE_BITCODE = YES;
				GCC_PREPROCESSOR_DEFINITIONS = (
					"$(inherited)",
					"DTRACE_PROBES_DISABLED=1",
				);
				INFOPLIST_FILE = Sources/Info.plist;
			};
			name = Release;
		};
		A9B3155C1B3940610001CB9C /* Profile */ = {
			isa = XCBuildConfiguration;
			baseConfigurationReference = A97451351B3A935E00F48E55 /* watchOS-Framework.xcconfig */;
			buildSettings = {
				DYLIB_COMPATIBILITY_VERSION = 1;
				DYLIB_CURRENT_VERSION = 1;
				ENABLE_BITCODE = YES;
				GCC_PREPROCESSOR_DEFINITIONS = (
					"$(inherited)",
					"DTRACE_PROBES_DISABLED=1",
				);
				INFOPLIST_FILE = Sources/Info.plist;
			};
			name = Profile;
		};
		D04725FE19E49ED7006002AA /* Debug */ = {
			isa = XCBuildConfiguration;
			baseConfigurationReference = D047262919E49FE8006002AA /* Debug.xcconfig */;
			buildSettings = {
				BITCODE_GENERATION_MODE = bitcode;
				CODE_SIGNING_REQUIRED = NO;
				CURRENT_PROJECT_VERSION = 1;
				ENABLE_TESTABILITY = YES;
				IPHONEOS_DEPLOYMENT_TARGET = 8.0;
				MACOSX_DEPLOYMENT_TARGET = 10.9;
				PRODUCT_BUNDLE_IDENTIFIER = "org.reactivecocoa.$(PRODUCT_NAME:rfc1034identifier)";
				PRODUCT_NAME = "$(PROJECT_NAME)";
				SWIFT_TREAT_WARNINGS_AS_ERRORS = NO;
				SWIFT_VERSION = 4.0;
				TVOS_DEPLOYMENT_TARGET = 9.0;
				VERSIONING_SYSTEM = "apple-generic";
				VERSION_INFO_PREFIX = "";
				WATCHOS_DEPLOYMENT_TARGET = 2.0;
			};
			name = Debug;
		};
		D04725FF19E49ED7006002AA /* Release */ = {
			isa = XCBuildConfiguration;
			baseConfigurationReference = D047262B19E49FE8006002AA /* Release.xcconfig */;
			buildSettings = {
				BITCODE_GENERATION_MODE = bitcode;
				CODE_SIGNING_REQUIRED = NO;
				CURRENT_PROJECT_VERSION = 1;
				IPHONEOS_DEPLOYMENT_TARGET = 8.0;
				MACOSX_DEPLOYMENT_TARGET = 10.9;
				PRODUCT_BUNDLE_IDENTIFIER = "org.reactivecocoa.$(PRODUCT_NAME:rfc1034identifier)";
				PRODUCT_NAME = "$(PROJECT_NAME)";
				SWIFT_TREAT_WARNINGS_AS_ERRORS = NO;
				SWIFT_VERSION = 4.0;
				TVOS_DEPLOYMENT_TARGET = 9.0;
				VERSIONING_SYSTEM = "apple-generic";
				VERSION_INFO_PREFIX = "";
				WATCHOS_DEPLOYMENT_TARGET = 2.0;
			};
			name = Release;
		};
		D047260119E49ED7006002AA /* Debug */ = {
			isa = XCBuildConfiguration;
			baseConfigurationReference = D047263A19E49FE8006002AA /* Mac-Framework.xcconfig */;
			buildSettings = {
				DYLIB_COMPATIBILITY_VERSION = 1;
				DYLIB_CURRENT_VERSION = 1;
				FRAMEWORK_VERSION = A;
				INFOPLIST_FILE = Sources/Info.plist;
				LD_RUNPATH_SEARCH_PATHS = "$(inherited) @executable_path/../Frameworks @loader_path/Frameworks";
			};
			name = Debug;
		};
		D047260219E49ED7006002AA /* Release */ = {
			isa = XCBuildConfiguration;
			baseConfigurationReference = D047263A19E49FE8006002AA /* Mac-Framework.xcconfig */;
			buildSettings = {
				DYLIB_COMPATIBILITY_VERSION = 1;
				DYLIB_CURRENT_VERSION = 1;
				FRAMEWORK_VERSION = A;
				INFOPLIST_FILE = Sources/Info.plist;
				LD_RUNPATH_SEARCH_PATHS = "$(inherited) @executable_path/../Frameworks @loader_path/Frameworks";
			};
			name = Release;
		};
		D047260419E49ED7006002AA /* Debug */ = {
			isa = XCBuildConfiguration;
			baseConfigurationReference = D047263719E49FE8006002AA /* Mac-Application.xcconfig */;
			buildSettings = {
				INFOPLIST_FILE = Tests/ReactiveSwiftTests/Info.plist;
				LD_RUNPATH_SEARCH_PATHS = "$(inherited) @executable_path/../Frameworks @loader_path/../Frameworks";
				MACOSX_DEPLOYMENT_TARGET = 10.10;
				PRODUCT_NAME = "$(PROJECT_NAME)Tests";
			};
			name = Debug;
		};
		D047260519E49ED7006002AA /* Release */ = {
			isa = XCBuildConfiguration;
			baseConfigurationReference = D047263719E49FE8006002AA /* Mac-Application.xcconfig */;
			buildSettings = {
				INFOPLIST_FILE = Tests/ReactiveSwiftTests/Info.plist;
				LD_RUNPATH_SEARCH_PATHS = "$(inherited) @executable_path/../Frameworks @loader_path/../Frameworks";
				MACOSX_DEPLOYMENT_TARGET = 10.10;
				PRODUCT_NAME = "$(PROJECT_NAME)Tests";
			};
			name = Release;
		};
		D047262019E49F82006002AA /* Debug */ = {
			isa = XCBuildConfiguration;
			baseConfigurationReference = D047263419E49FE8006002AA /* iOS-Framework.xcconfig */;
			buildSettings = {
				DYLIB_COMPATIBILITY_VERSION = 1;
				DYLIB_CURRENT_VERSION = 1;
				ENABLE_BITCODE = YES;
				INFOPLIST_FILE = Sources/Info.plist;
				LD_RUNPATH_SEARCH_PATHS = "$(inherited) @executable_path/Frameworks @loader_path/Frameworks";
			};
			name = Debug;
		};
		D047262119E49F82006002AA /* Release */ = {
			isa = XCBuildConfiguration;
			baseConfigurationReference = D047263419E49FE8006002AA /* iOS-Framework.xcconfig */;
			buildSettings = {
				DYLIB_COMPATIBILITY_VERSION = 1;
				DYLIB_CURRENT_VERSION = 1;
				ENABLE_BITCODE = YES;
				INFOPLIST_FILE = Sources/Info.plist;
				LD_RUNPATH_SEARCH_PATHS = "$(inherited) @executable_path/Frameworks @loader_path/Frameworks";
			};
			name = Release;
		};
		D047262319E49F82006002AA /* Debug */ = {
			isa = XCBuildConfiguration;
			baseConfigurationReference = D047263219E49FE8006002AA /* iOS-Application.xcconfig */;
			buildSettings = {
				"CODE_SIGN_IDENTITY[sdk=macosx*]" = "-";
				INFOPLIST_FILE = Tests/ReactiveSwiftTests/Info.plist;
				LD_RUNPATH_SEARCH_PATHS = "$(inherited) @executable_path/Frameworks @loader_path/Frameworks";
				PRODUCT_NAME = "$(PROJECT_NAME)Tests";
			};
			name = Debug;
		};
		D047262419E49F82006002AA /* Release */ = {
			isa = XCBuildConfiguration;
			baseConfigurationReference = D047263219E49FE8006002AA /* iOS-Application.xcconfig */;
			buildSettings = {
				"CODE_SIGN_IDENTITY[sdk=macosx*]" = "-";
				INFOPLIST_FILE = Tests/ReactiveSwiftTests/Info.plist;
				LD_RUNPATH_SEARCH_PATHS = "$(inherited) @executable_path/Frameworks @loader_path/Frameworks";
				PRODUCT_NAME = "$(PROJECT_NAME)Tests";
			};
			name = Release;
		};
		D047263D19E4A008006002AA /* Profile */ = {
			isa = XCBuildConfiguration;
			baseConfigurationReference = D047262A19E49FE8006002AA /* Profile.xcconfig */;
			buildSettings = {
				BITCODE_GENERATION_MODE = bitcode;
				CODE_SIGNING_REQUIRED = NO;
				CURRENT_PROJECT_VERSION = 1;
				IPHONEOS_DEPLOYMENT_TARGET = 8.0;
				MACOSX_DEPLOYMENT_TARGET = 10.9;
				PRODUCT_BUNDLE_IDENTIFIER = "org.reactivecocoa.$(PRODUCT_NAME:rfc1034identifier)";
				PRODUCT_NAME = "$(PROJECT_NAME)";
				SWIFT_TREAT_WARNINGS_AS_ERRORS = NO;
				SWIFT_VERSION = 4.0;
				TVOS_DEPLOYMENT_TARGET = 9.0;
				VERSIONING_SYSTEM = "apple-generic";
				VERSION_INFO_PREFIX = "";
				WATCHOS_DEPLOYMENT_TARGET = 2.0;
			};
			name = Profile;
		};
		D047263E19E4A008006002AA /* Profile */ = {
			isa = XCBuildConfiguration;
			baseConfigurationReference = D047263A19E49FE8006002AA /* Mac-Framework.xcconfig */;
			buildSettings = {
				DYLIB_COMPATIBILITY_VERSION = 1;
				DYLIB_CURRENT_VERSION = 1;
				FRAMEWORK_VERSION = A;
				INFOPLIST_FILE = Sources/Info.plist;
				LD_RUNPATH_SEARCH_PATHS = "$(inherited) @executable_path/../Frameworks @loader_path/Frameworks";
			};
			name = Profile;
		};
		D047263F19E4A008006002AA /* Profile */ = {
			isa = XCBuildConfiguration;
			baseConfigurationReference = D047263719E49FE8006002AA /* Mac-Application.xcconfig */;
			buildSettings = {
				INFOPLIST_FILE = Tests/ReactiveSwiftTests/Info.plist;
				LD_RUNPATH_SEARCH_PATHS = "$(inherited) @executable_path/../Frameworks @loader_path/../Frameworks";
				MACOSX_DEPLOYMENT_TARGET = 10.10;
				PRODUCT_NAME = "$(PROJECT_NAME)Tests";
			};
			name = Profile;
		};
		D047264019E4A008006002AA /* Profile */ = {
			isa = XCBuildConfiguration;
			baseConfigurationReference = D047263419E49FE8006002AA /* iOS-Framework.xcconfig */;
			buildSettings = {
				DYLIB_COMPATIBILITY_VERSION = 1;
				DYLIB_CURRENT_VERSION = 1;
				ENABLE_BITCODE = YES;
				INFOPLIST_FILE = Sources/Info.plist;
				LD_RUNPATH_SEARCH_PATHS = "$(inherited) @executable_path/Frameworks @loader_path/Frameworks";
			};
			name = Profile;
		};
		D047264119E4A008006002AA /* Profile */ = {
			isa = XCBuildConfiguration;
			baseConfigurationReference = D047263219E49FE8006002AA /* iOS-Application.xcconfig */;
			buildSettings = {
				"CODE_SIGN_IDENTITY[sdk=macosx*]" = "-";
				INFOPLIST_FILE = Tests/ReactiveSwiftTests/Info.plist;
				LD_RUNPATH_SEARCH_PATHS = "$(inherited) @executable_path/Frameworks @loader_path/Frameworks";
				PRODUCT_NAME = "$(PROJECT_NAME)Tests";
			};
			name = Profile;
		};
		D047264219E4A00B006002AA /* Test */ = {
			isa = XCBuildConfiguration;
			baseConfigurationReference = D047262C19E49FE8006002AA /* Test.xcconfig */;
			buildSettings = {
				BITCODE_GENERATION_MODE = bitcode;
				CODE_SIGNING_REQUIRED = NO;
				CURRENT_PROJECT_VERSION = 1;
				IPHONEOS_DEPLOYMENT_TARGET = 8.0;
				MACOSX_DEPLOYMENT_TARGET = 10.9;
				PRODUCT_BUNDLE_IDENTIFIER = "org.reactivecocoa.$(PRODUCT_NAME:rfc1034identifier)-Tests";
				PRODUCT_NAME = "$(PROJECT_NAME)";
				SWIFT_TREAT_WARNINGS_AS_ERRORS = NO;
				SWIFT_VERSION = 4.0;
				TVOS_DEPLOYMENT_TARGET = 9.0;
				VERSIONING_SYSTEM = "apple-generic";
				VERSION_INFO_PREFIX = "";
				WATCHOS_DEPLOYMENT_TARGET = 2.0;
			};
			name = Test;
		};
		D047264319E4A00B006002AA /* Test */ = {
			isa = XCBuildConfiguration;
			baseConfigurationReference = D047263A19E49FE8006002AA /* Mac-Framework.xcconfig */;
			buildSettings = {
				DYLIB_COMPATIBILITY_VERSION = 1;
				DYLIB_CURRENT_VERSION = 1;
				FRAMEWORK_VERSION = A;
				INFOPLIST_FILE = Sources/Info.plist;
				LD_RUNPATH_SEARCH_PATHS = "$(inherited) @executable_path/../Frameworks @loader_path/Frameworks";
			};
			name = Test;
		};
		D047264419E4A00B006002AA /* Test */ = {
			isa = XCBuildConfiguration;
			baseConfigurationReference = D047263719E49FE8006002AA /* Mac-Application.xcconfig */;
			buildSettings = {
				INFOPLIST_FILE = Tests/ReactiveSwiftTests/Info.plist;
				LD_RUNPATH_SEARCH_PATHS = "$(inherited) @executable_path/../Frameworks @loader_path/../Frameworks";
				MACOSX_DEPLOYMENT_TARGET = 10.10;
				PRODUCT_NAME = "$(PROJECT_NAME)Tests";
			};
			name = Test;
		};
		D047264519E4A00B006002AA /* Test */ = {
			isa = XCBuildConfiguration;
			baseConfigurationReference = D047263419E49FE8006002AA /* iOS-Framework.xcconfig */;
			buildSettings = {
				DYLIB_COMPATIBILITY_VERSION = 1;
				DYLIB_CURRENT_VERSION = 1;
				ENABLE_BITCODE = YES;
				INFOPLIST_FILE = Sources/Info.plist;
				LD_RUNPATH_SEARCH_PATHS = "$(inherited) @executable_path/Frameworks @loader_path/Frameworks";
			};
			name = Test;
		};
		D047264619E4A00B006002AA /* Test */ = {
			isa = XCBuildConfiguration;
			baseConfigurationReference = D047263219E49FE8006002AA /* iOS-Application.xcconfig */;
			buildSettings = {
				"CODE_SIGN_IDENTITY[sdk=macosx*]" = "-";
				INFOPLIST_FILE = Tests/ReactiveSwiftTests/Info.plist;
				LD_RUNPATH_SEARCH_PATHS = "$(inherited) @executable_path/Frameworks @loader_path/Frameworks";
				PRODUCT_NAME = "$(PROJECT_NAME)Tests";
			};
			name = Test;
		};
/* End XCBuildConfiguration section */

/* Begin XCConfigurationList section */
		57A4D23C1BA13D7A00F7D4B1 /* Build configuration list for PBXNativeTarget "ReactiveSwift-tvOS" */ = {
			isa = XCConfigurationList;
			buildConfigurations = (
				57A4D23D1BA13D7A00F7D4B1 /* Debug */,
				57A4D23E1BA13D7A00F7D4B1 /* Test */,
				57A4D23F1BA13D7A00F7D4B1 /* Release */,
				57A4D2401BA13D7A00F7D4B1 /* Profile */,
			);
			defaultConfigurationIsVisible = 0;
			defaultConfigurationName = Release;
		};
		7DFBED0F1CDB8C9500EE435B /* Build configuration list for PBXNativeTarget "ReactiveSwift-tvOSTests" */ = {
			isa = XCConfigurationList;
			buildConfigurations = (
				7DFBED0B1CDB8C9500EE435B /* Debug */,
				7DFBED0C1CDB8C9500EE435B /* Test */,
				7DFBED0D1CDB8C9500EE435B /* Release */,
				7DFBED0E1CDB8C9500EE435B /* Profile */,
			);
			defaultConfigurationIsVisible = 0;
			defaultConfigurationName = Release;
		};
		A9B3155D1B3940610001CB9C /* Build configuration list for PBXNativeTarget "ReactiveSwift-watchOS" */ = {
			isa = XCConfigurationList;
			buildConfigurations = (
				A9B315591B3940610001CB9C /* Debug */,
				A9B3155A1B3940610001CB9C /* Test */,
				A9B3155B1B3940610001CB9C /* Release */,
				A9B3155C1B3940610001CB9C /* Profile */,
			);
			defaultConfigurationIsVisible = 0;
			defaultConfigurationName = Release;
		};
		D04725E419E49ED7006002AA /* Build configuration list for PBXProject "ReactiveSwift" */ = {
			isa = XCConfigurationList;
			buildConfigurations = (
				D04725FE19E49ED7006002AA /* Debug */,
				D047264219E4A00B006002AA /* Test */,
				D04725FF19E49ED7006002AA /* Release */,
				D047263D19E4A008006002AA /* Profile */,
			);
			defaultConfigurationIsVisible = 0;
			defaultConfigurationName = Release;
		};
		D047260019E49ED7006002AA /* Build configuration list for PBXNativeTarget "ReactiveSwift-macOS" */ = {
			isa = XCConfigurationList;
			buildConfigurations = (
				D047260119E49ED7006002AA /* Debug */,
				D047264319E4A00B006002AA /* Test */,
				D047260219E49ED7006002AA /* Release */,
				D047263E19E4A008006002AA /* Profile */,
			);
			defaultConfigurationIsVisible = 0;
			defaultConfigurationName = Release;
		};
		D047260319E49ED7006002AA /* Build configuration list for PBXNativeTarget "ReactiveSwift-macOSTests" */ = {
			isa = XCConfigurationList;
			buildConfigurations = (
				D047260419E49ED7006002AA /* Debug */,
				D047264419E4A00B006002AA /* Test */,
				D047260519E49ED7006002AA /* Release */,
				D047263F19E4A008006002AA /* Profile */,
			);
			defaultConfigurationIsVisible = 0;
			defaultConfigurationName = Release;
		};
		D047261F19E49F82006002AA /* Build configuration list for PBXNativeTarget "ReactiveSwift-iOS" */ = {
			isa = XCConfigurationList;
			buildConfigurations = (
				D047262019E49F82006002AA /* Debug */,
				D047264519E4A00B006002AA /* Test */,
				D047262119E49F82006002AA /* Release */,
				D047264019E4A008006002AA /* Profile */,
			);
			defaultConfigurationIsVisible = 0;
			defaultConfigurationName = Release;
		};
		D047262219E49F82006002AA /* Build configuration list for PBXNativeTarget "ReactiveSwift-iOSTests" */ = {
			isa = XCConfigurationList;
			buildConfigurations = (
				D047262319E49F82006002AA /* Debug */,
				D047264619E4A00B006002AA /* Test */,
				D047262419E49F82006002AA /* Release */,
				D047264119E4A008006002AA /* Profile */,
			);
			defaultConfigurationIsVisible = 0;
			defaultConfigurationName = Release;
		};
/* End XCConfigurationList section */
	};
	rootObject = D04725E119E49ED7006002AA /* Project object */;
}<|MERGE_RESOLUTION|>--- conflicted
+++ resolved
@@ -69,7 +69,6 @@
 		9A1D067D1D948A2300ACF44C /* UnidirectionalBindingSpec.swift in Sources */ = {isa = PBXBuildFile; fileRef = 9A1D067C1D948A2200ACF44C /* UnidirectionalBindingSpec.swift */; };
 		9A1D067E1D948A2300ACF44C /* UnidirectionalBindingSpec.swift in Sources */ = {isa = PBXBuildFile; fileRef = 9A1D067C1D948A2200ACF44C /* UnidirectionalBindingSpec.swift */; };
 		9A1D067F1D948A2300ACF44C /* UnidirectionalBindingSpec.swift in Sources */ = {isa = PBXBuildFile; fileRef = 9A1D067C1D948A2200ACF44C /* UnidirectionalBindingSpec.swift */; };
-<<<<<<< HEAD
 		9A2D5CDB259F8398005682ED /* Collect.swift in Sources */ = {isa = PBXBuildFile; fileRef = 9A2D5CDA259F8398005682ED /* Collect.swift */; };
 		9A2D5CDC259F8398005682ED /* Collect.swift in Sources */ = {isa = PBXBuildFile; fileRef = 9A2D5CDA259F8398005682ED /* Collect.swift */; };
 		9A2D5CDD259F8398005682ED /* Collect.swift in Sources */ = {isa = PBXBuildFile; fileRef = 9A2D5CDA259F8398005682ED /* Collect.swift */; };
@@ -94,7 +93,6 @@
 		9A2D5D0E259F8D1F005682ED /* ScanMap.swift in Sources */ = {isa = PBXBuildFile; fileRef = 9A2D5D0C259F8D1F005682ED /* ScanMap.swift */; };
 		9A2D5D0F259F8D1F005682ED /* ScanMap.swift in Sources */ = {isa = PBXBuildFile; fileRef = 9A2D5D0C259F8D1F005682ED /* ScanMap.swift */; };
 		9A2D5D10259F8D1F005682ED /* ScanMap.swift in Sources */ = {isa = PBXBuildFile; fileRef = 9A2D5D0C259F8D1F005682ED /* ScanMap.swift */; };
-=======
 		9A2D5C9F259F8059005682ED /* TakeFirst.swift in Sources */ = {isa = PBXBuildFile; fileRef = 9A2D5C9E259F8059005682ED /* TakeFirst.swift */; };
 		9A2D5CA0259F8059005682ED /* TakeFirst.swift in Sources */ = {isa = PBXBuildFile; fileRef = 9A2D5C9E259F8059005682ED /* TakeFirst.swift */; };
 		9A2D5CA1259F8059005682ED /* TakeFirst.swift in Sources */ = {isa = PBXBuildFile; fileRef = 9A2D5C9E259F8059005682ED /* TakeFirst.swift */; };
@@ -139,7 +137,6 @@
 		9A2D5C8C259F7ED5005682ED /* Dematerialize.swift in Sources */ = {isa = PBXBuildFile; fileRef = 9A2D5C8A259F7ED5005682ED /* Dematerialize.swift */; };
 		9A2D5C8D259F7ED5005682ED /* Dematerialize.swift in Sources */ = {isa = PBXBuildFile; fileRef = 9A2D5C8A259F7ED5005682ED /* Dematerialize.swift */; };
 		9A2D5C8E259F7ED5005682ED /* Dematerialize.swift in Sources */ = {isa = PBXBuildFile; fileRef = 9A2D5C8A259F7ED5005682ED /* Dematerialize.swift */; };
->>>>>>> 85621619
 		9A67963B1F6056B90058C5B4 /* UninhabitedTypeGuards.swift in Sources */ = {isa = PBXBuildFile; fileRef = 9A67963A1F6056B90058C5B4 /* UninhabitedTypeGuards.swift */; };
 		9A67963C1F6059420058C5B4 /* UninhabitedTypeGuards.swift in Sources */ = {isa = PBXBuildFile; fileRef = 9A67963A1F6056B90058C5B4 /* UninhabitedTypeGuards.swift */; };
 		9A67963D1F6059430058C5B4 /* UninhabitedTypeGuards.swift in Sources */ = {isa = PBXBuildFile; fileRef = 9A67963A1F6056B90058C5B4 /* UninhabitedTypeGuards.swift */; };
@@ -335,14 +332,12 @@
 		9A1A4F981E16961C006F3039 /* ValidatingPropertySpec.swift */ = {isa = PBXFileReference; fileEncoding = 4; lastKnownFileType = sourcecode.swift; path = ValidatingPropertySpec.swift; sourceTree = "<group>"; };
 		9A1B824020835EEC00EB7C09 /* ResultExtensions.swift */ = {isa = PBXFileReference; fileEncoding = 4; lastKnownFileType = sourcecode.swift; path = ResultExtensions.swift; sourceTree = "<group>"; };
 		9A1D067C1D948A2200ACF44C /* UnidirectionalBindingSpec.swift */ = {isa = PBXFileReference; fileEncoding = 4; lastKnownFileType = sourcecode.swift; path = UnidirectionalBindingSpec.swift; sourceTree = "<group>"; };
-<<<<<<< HEAD
 		9A2D5CDA259F8398005682ED /* Collect.swift */ = {isa = PBXFileReference; lastKnownFileType = sourcecode.swift; path = Collect.swift; sourceTree = "<group>"; };
 		9A2D5CE4259F852B005682ED /* CombinePrevious.swift */ = {isa = PBXFileReference; lastKnownFileType = sourcecode.swift; path = CombinePrevious.swift; sourceTree = "<group>"; };
 		9A2D5CEE259F85AE005682ED /* SkipRepeats.swift */ = {isa = PBXFileReference; lastKnownFileType = sourcecode.swift; path = SkipRepeats.swift; sourceTree = "<group>"; };
 		9A2D5CF8259F8634005682ED /* UniqueValues.swift */ = {isa = PBXFileReference; lastKnownFileType = sourcecode.swift; path = UniqueValues.swift; sourceTree = "<group>"; };
 		9A2D5D02259F8C39005682ED /* Reduce.swift */ = {isa = PBXFileReference; lastKnownFileType = sourcecode.swift; path = Reduce.swift; sourceTree = "<group>"; };
 		9A2D5D0C259F8D1F005682ED /* ScanMap.swift */ = {isa = PBXFileReference; lastKnownFileType = sourcecode.swift; path = ScanMap.swift; sourceTree = "<group>"; };
-=======
 		9A2D5C9E259F8059005682ED /* TakeFirst.swift */ = {isa = PBXFileReference; lastKnownFileType = sourcecode.swift; path = TakeFirst.swift; sourceTree = "<group>"; };
 		9A2D5CAD259F8112005682ED /* TakeLast.swift */ = {isa = PBXFileReference; lastKnownFileType = sourcecode.swift; path = TakeLast.swift; sourceTree = "<group>"; };
 		9A2D5CB7259F8199005682ED /* TakeWhile.swift */ = {isa = PBXFileReference; lastKnownFileType = sourcecode.swift; path = TakeWhile.swift; sourceTree = "<group>"; };
@@ -354,7 +349,6 @@
 		9A2D5C76259F7D3D005682ED /* AttemptMap.swift */ = {isa = PBXFileReference; lastKnownFileType = sourcecode.swift; path = AttemptMap.swift; sourceTree = "<group>"; };
 		9A2D5C80259F7E3E005682ED /* DematerializeResults.swift */ = {isa = PBXFileReference; lastKnownFileType = sourcecode.swift; path = DematerializeResults.swift; sourceTree = "<group>"; };
 		9A2D5C8A259F7ED5005682ED /* Dematerialize.swift */ = {isa = PBXFileReference; lastKnownFileType = sourcecode.swift; path = Dematerialize.swift; sourceTree = "<group>"; };
->>>>>>> 85621619
 		9A67963A1F6056B90058C5B4 /* UninhabitedTypeGuards.swift */ = {isa = PBXFileReference; fileEncoding = 4; lastKnownFileType = sourcecode.swift; path = UninhabitedTypeGuards.swift; sourceTree = "<group>"; };
 		9A681A9D1E5A241B00B097CF /* DeprecationSpec.swift */ = {isa = PBXFileReference; fileEncoding = 4; lastKnownFileType = sourcecode.swift; path = DeprecationSpec.swift; sourceTree = "<group>"; };
 		9A9100DE1E0E6E620093E346 /* ValidatingProperty.swift */ = {isa = PBXFileReference; fileEncoding = 4; lastKnownFileType = sourcecode.swift; path = ValidatingProperty.swift; sourceTree = "<group>"; };
@@ -508,14 +502,12 @@
 				9AFA491A24E9A925003D263C /* Filter.swift */,
 				9AFA491F24E9A988003D263C /* CompactMap.swift */,
 				9AFA492424E9B15C003D263C /* Operators.swift */,
-<<<<<<< HEAD
 				9A2D5CDA259F8398005682ED /* Collect.swift */,
 				9A2D5CE4259F852B005682ED /* CombinePrevious.swift */,
 				9A2D5CEE259F85AE005682ED /* SkipRepeats.swift */,
 				9A2D5CF8259F8634005682ED /* UniqueValues.swift */,
 				9A2D5D02259F8C39005682ED /* Reduce.swift */,
 				9A2D5D0C259F8D1F005682ED /* ScanMap.swift */,
-=======
 				9A2D5C9E259F8059005682ED /* TakeFirst.swift */,
 				9A2D5CAD259F8112005682ED /* TakeLast.swift */,
 				9A2D5CB7259F8199005682ED /* TakeWhile.swift */,
@@ -527,7 +519,6 @@
 				9A2D5C80259F7E3E005682ED /* DematerializeResults.swift */,
 				9A2D5C8A259F7ED5005682ED /* Dematerialize.swift */,
 				9A2D5C76259F7D3D005682ED /* AttemptMap.swift */,
->>>>>>> 85621619
 			);
 			path = Observers;
 			sourceTree = "<group>";
@@ -1023,11 +1014,8 @@
 				57A4D1B61BA13D7A00F7D4B1 /* Event.swift in Sources */,
 				57A4D1B81BA13D7A00F7D4B1 /* Scheduler.swift in Sources */,
 				9A9100E21E0E6E680093E346 /* ValidatingProperty.swift in Sources */,
-<<<<<<< HEAD
 				9A2D5CF2259F85AE005682ED /* SkipRepeats.swift in Sources */,
-=======
 				9A2D5CBB259F8199005682ED /* TakeWhile.swift in Sources */,
->>>>>>> 85621619
 				57A4D1B91BA13D7A00F7D4B1 /* Action.swift in Sources */,
 				57A4D1BA1BA13D7A00F7D4B1 /* Property.swift in Sources */,
 				9A2D5C5C259F7B31005682ED /* Materialize.swift in Sources */,
@@ -1037,15 +1025,12 @@
 				9A2D5D10259F8D1F005682ED /* ScanMap.swift in Sources */,
 				9A2D5CE8259F852B005682ED /* CombinePrevious.swift in Sources */,
 				9A67963E1F6059440058C5B4 /* UninhabitedTypeGuards.swift in Sources */,
-<<<<<<< HEAD
 				9A2D5D06259F8C39005682ED /* Reduce.swift in Sources */,
 				9AFA491424E9A196003D263C /* Map.swift in Sources */,
 				9A2D5CFC259F8634005682ED /* UniqueValues.swift in Sources */,
-=======
 				9A2D5C66259F7B47005682ED /* MaterializeAsResult.swift in Sources */,
 				9AFA491424E9A196003D263C /* Map.swift in Sources */,
 				9A2D5C8E259F7ED5005682ED /* Dematerialize.swift in Sources */,
->>>>>>> 85621619
 				9AFA491E24E9A925003D263C /* Filter.swift in Sources */,
 				9A2D5CDE259F8398005682ED /* Collect.swift in Sources */,
 				57A4D1BC1BA13D7A00F7D4B1 /* SignalProducer.swift in Sources */,
@@ -1108,11 +1093,8 @@
 				A9B315BE1B3940810001CB9C /* Event.swift in Sources */,
 				A9B315C01B3940810001CB9C /* Scheduler.swift in Sources */,
 				9A9100E11E0E6E680093E346 /* ValidatingProperty.swift in Sources */,
-<<<<<<< HEAD
 				9A2D5CF1259F85AE005682ED /* SkipRepeats.swift in Sources */,
-=======
 				9A2D5CBA259F8199005682ED /* TakeWhile.swift in Sources */,
->>>>>>> 85621619
 				A9B315C11B3940810001CB9C /* Action.swift in Sources */,
 				A9B315C21B3940810001CB9C /* Property.swift in Sources */,
 				9A2D5C5B259F7B31005682ED /* Materialize.swift in Sources */,
@@ -1122,15 +1104,12 @@
 				9A2D5D0F259F8D1F005682ED /* ScanMap.swift in Sources */,
 				9A2D5CE7259F852B005682ED /* CombinePrevious.swift in Sources */,
 				9A67963D1F6059430058C5B4 /* UninhabitedTypeGuards.swift in Sources */,
-<<<<<<< HEAD
 				9A2D5D05259F8C39005682ED /* Reduce.swift in Sources */,
 				9AFA491324E9A196003D263C /* Map.swift in Sources */,
 				9A2D5CFB259F8634005682ED /* UniqueValues.swift in Sources */,
-=======
 				9A2D5C65259F7B47005682ED /* MaterializeAsResult.swift in Sources */,
 				9AFA491324E9A196003D263C /* Map.swift in Sources */,
 				9A2D5C8D259F7ED5005682ED /* Dematerialize.swift in Sources */,
->>>>>>> 85621619
 				9AFA491D24E9A925003D263C /* Filter.swift in Sources */,
 				9A2D5CDD259F8398005682ED /* Collect.swift in Sources */,
 				A9B315C41B3940810001CB9C /* SignalProducer.swift in Sources */,
@@ -1165,11 +1144,8 @@
 				D0C312D319EF2A5800984962 /* Disposable.swift in Sources */,
 				9A9100DF1E0E6E620093E346 /* ValidatingProperty.swift in Sources */,
 				EBCC7DBC1BBF010C00A2AE92 /* Signal.Observer.swift in Sources */,
-<<<<<<< HEAD
 				9A2D5CEF259F85AE005682ED /* SkipRepeats.swift in Sources */,
-=======
 				9A2D5CB8259F8199005682ED /* TakeWhile.swift in Sources */,
->>>>>>> 85621619
 				D03B4A3D19F4C39A009E02AC /* FoundationExtensions.swift in Sources */,
 				9A090C141DA0309E00EE97CA /* Reactive.swift in Sources */,
 				9A2D5C59259F7B31005682ED /* Materialize.swift in Sources */,
@@ -1179,15 +1155,12 @@
 				9A2D5D0D259F8D1F005682ED /* ScanMap.swift in Sources */,
 				9A2D5CE5259F852B005682ED /* CombinePrevious.swift in Sources */,
 				9A67963B1F6056B90058C5B4 /* UninhabitedTypeGuards.swift in Sources */,
-<<<<<<< HEAD
 				9A2D5D03259F8C39005682ED /* Reduce.swift in Sources */,
 				9AFA491124E9A196003D263C /* Map.swift in Sources */,
 				9A2D5CF9259F8634005682ED /* UniqueValues.swift in Sources */,
-=======
 				9A2D5C63259F7B47005682ED /* MaterializeAsResult.swift in Sources */,
 				9AFA491124E9A196003D263C /* Map.swift in Sources */,
 				9A2D5C8B259F7ED5005682ED /* Dematerialize.swift in Sources */,
->>>>>>> 85621619
 				9AFA491B24E9A925003D263C /* Filter.swift in Sources */,
 				9A2D5CDB259F8398005682ED /* Collect.swift in Sources */,
 				D0C312CF19EF2A5800984962 /* Bag.swift in Sources */,
@@ -1250,11 +1223,8 @@
 				D0C312D419EF2A5800984962 /* Disposable.swift in Sources */,
 				D08C54B91A69A9D100AD8286 /* SignalProducer.swift in Sources */,
 				9A9100E01E0E6E670093E346 /* ValidatingProperty.swift in Sources */,
-<<<<<<< HEAD
 				9A2D5CF0259F85AE005682ED /* SkipRepeats.swift in Sources */,
-=======
 				9A2D5CB9259F8199005682ED /* TakeWhile.swift in Sources */,
->>>>>>> 85621619
 				9ABCB1861D2A5B5A00BCA243 /* Deprecations+Removals.swift in Sources */,
 				EBCC7DBD1BBF01E100A2AE92 /* Signal.Observer.swift in Sources */,
 				9A2D5C5A259F7B31005682ED /* Materialize.swift in Sources */,
@@ -1264,15 +1234,12 @@
 				9A2D5D0E259F8D1F005682ED /* ScanMap.swift in Sources */,
 				9A2D5CE6259F852B005682ED /* CombinePrevious.swift in Sources */,
 				9A67963C1F6059420058C5B4 /* UninhabitedTypeGuards.swift in Sources */,
-<<<<<<< HEAD
 				9A2D5D04259F8C39005682ED /* Reduce.swift in Sources */,
 				9AFA491224E9A196003D263C /* Map.swift in Sources */,
 				9A2D5CFA259F8634005682ED /* UniqueValues.swift in Sources */,
-=======
 				9A2D5C64259F7B47005682ED /* MaterializeAsResult.swift in Sources */,
 				9AFA491224E9A196003D263C /* Map.swift in Sources */,
 				9A2D5C8C259F7ED5005682ED /* Dematerialize.swift in Sources */,
->>>>>>> 85621619
 				9AFA491C24E9A925003D263C /* Filter.swift in Sources */,
 				9A2D5CDC259F8398005682ED /* Collect.swift in Sources */,
 				4A0E11001D2A92720065D310 /* Lifetime.swift in Sources */,
