// !$*UTF8*$!
{
	archiveVersion = 1;
	classes = {
	};
	objectVersion = 46;
	objects = {

/* Begin PBXBuildFile section */
		02D2602A1C1D6DAF003ACC61 /* SignalLifetimeSpec.swift in Sources */ = {isa = PBXBuildFile; fileRef = 02D260291C1D6DAF003ACC61 /* SignalLifetimeSpec.swift */; };
		02D2602B1C1D6DB8003ACC61 /* SignalLifetimeSpec.swift in Sources */ = {isa = PBXBuildFile; fileRef = 02D260291C1D6DAF003ACC61 /* SignalLifetimeSpec.swift */; };
		4A0AB6721DC28EFF00AA1E81 /* ReactiveExtensionsSpec.swift in Sources */ = {isa = PBXBuildFile; fileRef = 4A0AB6711DC28EFF00AA1E81 /* ReactiveExtensionsSpec.swift */; };
		4A0AB6731DC28EFF00AA1E81 /* ReactiveExtensionsSpec.swift in Sources */ = {isa = PBXBuildFile; fileRef = 4A0AB6711DC28EFF00AA1E81 /* ReactiveExtensionsSpec.swift */; };
		4A0AB6741DC28EFF00AA1E81 /* ReactiveExtensionsSpec.swift in Sources */ = {isa = PBXBuildFile; fileRef = 4A0AB6711DC28EFF00AA1E81 /* ReactiveExtensionsSpec.swift */; };
		4A0E10FF1D2A92720065D310 /* Lifetime.swift in Sources */ = {isa = PBXBuildFile; fileRef = 4A0E10FE1D2A92720065D310 /* Lifetime.swift */; };
		4A0E11001D2A92720065D310 /* Lifetime.swift in Sources */ = {isa = PBXBuildFile; fileRef = 4A0E10FE1D2A92720065D310 /* Lifetime.swift */; };
		4A0E11011D2A92720065D310 /* Lifetime.swift in Sources */ = {isa = PBXBuildFile; fileRef = 4A0E10FE1D2A92720065D310 /* Lifetime.swift */; };
		4A0E11021D2A92720065D310 /* Lifetime.swift in Sources */ = {isa = PBXBuildFile; fileRef = 4A0E10FE1D2A92720065D310 /* Lifetime.swift */; };
		4A0E11041D2A95200065D310 /* LifetimeSpec.swift in Sources */ = {isa = PBXBuildFile; fileRef = 4A0E11031D2A95200065D310 /* LifetimeSpec.swift */; };
		4A0E11051D2A95200065D310 /* LifetimeSpec.swift in Sources */ = {isa = PBXBuildFile; fileRef = 4A0E11031D2A95200065D310 /* LifetimeSpec.swift */; };
		4A0E11061D2A95200065D310 /* LifetimeSpec.swift in Sources */ = {isa = PBXBuildFile; fileRef = 4A0E11031D2A95200065D310 /* LifetimeSpec.swift */; };
		579504331BB8A34200A5E482 /* BagSpec.swift in Sources */ = {isa = PBXBuildFile; fileRef = D0C312EF19EF2A7700984962 /* BagSpec.swift */; };
		579504341BB8A34300A5E482 /* BagSpec.swift in Sources */ = {isa = PBXBuildFile; fileRef = D0C312EF19EF2A7700984962 /* BagSpec.swift */; };
		57A4D1B11BA13D7A00F7D4B1 /* Optional.swift in Sources */ = {isa = PBXBuildFile; fileRef = D871D69E1B3B29A40070F16C /* Optional.swift */; };
		57A4D1B41BA13D7A00F7D4B1 /* Disposable.swift in Sources */ = {isa = PBXBuildFile; fileRef = D0C312BE19EF2A5800984962 /* Disposable.swift */; };
		57A4D1B61BA13D7A00F7D4B1 /* Event.swift in Sources */ = {isa = PBXBuildFile; fileRef = D08C54B51A69A3DB00AD8286 /* Event.swift */; };
		57A4D1B81BA13D7A00F7D4B1 /* Scheduler.swift in Sources */ = {isa = PBXBuildFile; fileRef = D0C312C819EF2A5800984962 /* Scheduler.swift */; };
		57A4D1B91BA13D7A00F7D4B1 /* Action.swift in Sources */ = {isa = PBXBuildFile; fileRef = D08C54AF1A69A2AC00AD8286 /* Action.swift */; };
		57A4D1BA1BA13D7A00F7D4B1 /* Property.swift in Sources */ = {isa = PBXBuildFile; fileRef = D08C54B01A69A2AC00AD8286 /* Property.swift */; };
		57A4D1BB1BA13D7A00F7D4B1 /* Signal.swift in Sources */ = {isa = PBXBuildFile; fileRef = D08C54B11A69A2AC00AD8286 /* Signal.swift */; };
		57A4D1BC1BA13D7A00F7D4B1 /* SignalProducer.swift in Sources */ = {isa = PBXBuildFile; fileRef = D08C54B21A69A2AC00AD8286 /* SignalProducer.swift */; };
		57A4D1BD1BA13D7A00F7D4B1 /* Atomic.swift in Sources */ = {isa = PBXBuildFile; fileRef = D0C312BB19EF2A5800984962 /* Atomic.swift */; };
		57A4D1BE1BA13D7A00F7D4B1 /* Bag.swift in Sources */ = {isa = PBXBuildFile; fileRef = D0C312BC19EF2A5800984962 /* Bag.swift */; };
		57A4D1C01BA13D7A00F7D4B1 /* FoundationExtensions.swift in Sources */ = {isa = PBXBuildFile; fileRef = D03B4A3C19F4C39A009E02AC /* FoundationExtensions.swift */; };
		57A4D20A1BA13D7A00F7D4B1 /* ReactiveSwift.h in Headers */ = {isa = PBXBuildFile; fileRef = D04725EF19E49ED7006002AA /* ReactiveSwift.h */; settings = {ATTRIBUTES = (Public, ); }; };
		5B8CAB7F24787D6500717AB5 /* QueueScheduler+Factory.swift in Sources */ = {isa = PBXBuildFile; fileRef = 5B8CAB7E24787D6500717AB5 /* QueueScheduler+Factory.swift */; };
		5B8CAB8024787D6500717AB5 /* QueueScheduler+Factory.swift in Sources */ = {isa = PBXBuildFile; fileRef = 5B8CAB7E24787D6500717AB5 /* QueueScheduler+Factory.swift */; };
		5B8CAB8124787D6500717AB5 /* QueueScheduler+Factory.swift in Sources */ = {isa = PBXBuildFile; fileRef = 5B8CAB7E24787D6500717AB5 /* QueueScheduler+Factory.swift */; };
		7DFBED081CDB8C9500EE435B /* ReactiveSwift.framework in Frameworks */ = {isa = PBXBuildFile; fileRef = 57A4D2411BA13D7A00F7D4B1 /* ReactiveSwift.framework */; };
		7DFBED1E1CDB8D7000EE435B /* ReactiveSwift.framework in Copy Frameworks */ = {isa = PBXBuildFile; fileRef = 57A4D2411BA13D7A00F7D4B1 /* ReactiveSwift.framework */; settings = {ATTRIBUTES = (CodeSignOnCopy, RemoveHeadersOnCopy, ); }; };
		7DFBED1F1CDB8D7800EE435B /* Quick.framework in Copy Frameworks */ = {isa = PBXBuildFile; fileRef = D037672B19EDA75D00A782A9 /* Quick.framework */; settings = {ATTRIBUTES = (CodeSignOnCopy, RemoveHeadersOnCopy, ); }; };
		7DFBED201CDB8D7D00EE435B /* Nimble.framework in Copy Frameworks */ = {isa = PBXBuildFile; fileRef = D05E662419EDD82000904ACA /* Nimble.framework */; settings = {ATTRIBUTES = (CodeSignOnCopy, RemoveHeadersOnCopy, ); }; };
		7DFBED221CDB8DE300EE435B /* ActionSpec.swift in Sources */ = {isa = PBXBuildFile; fileRef = D021671C1A6CD50500987861 /* ActionSpec.swift */; };
		7DFBED231CDB8DE300EE435B /* AtomicSpec.swift in Sources */ = {isa = PBXBuildFile; fileRef = D0C312EE19EF2A7700984962 /* AtomicSpec.swift */; };
		7DFBED241CDB8DE300EE435B /* BagSpec.swift in Sources */ = {isa = PBXBuildFile; fileRef = D0C312EF19EF2A7700984962 /* BagSpec.swift */; };
		7DFBED251CDB8DE300EE435B /* DisposableSpec.swift in Sources */ = {isa = PBXBuildFile; fileRef = D0C312F019EF2A7700984962 /* DisposableSpec.swift */; };
		7DFBED261CDB8DE300EE435B /* FoundationExtensionsSpec.swift in Sources */ = {isa = PBXBuildFile; fileRef = D8170FC01B100EBC004192AD /* FoundationExtensionsSpec.swift */; };
		7DFBED281CDB8DE300EE435B /* PropertySpec.swift in Sources */ = {isa = PBXBuildFile; fileRef = D0A2260D1A72F16D00D33B74 /* PropertySpec.swift */; };
		7DFBED291CDB8DE300EE435B /* SchedulerSpec.swift in Sources */ = {isa = PBXBuildFile; fileRef = D0C312F219EF2A7700984962 /* SchedulerSpec.swift */; };
		7DFBED2A1CDB8DE300EE435B /* SignalLifetimeSpec.swift in Sources */ = {isa = PBXBuildFile; fileRef = 02D260291C1D6DAF003ACC61 /* SignalLifetimeSpec.swift */; };
		7DFBED2B1CDB8DE300EE435B /* SignalProducerSpec.swift in Sources */ = {isa = PBXBuildFile; fileRef = D0A2260A1A72E6C500D33B74 /* SignalProducerSpec.swift */; };
		7DFBED2C1CDB8DE300EE435B /* SignalProducerLiftingSpec.swift in Sources */ = {isa = PBXBuildFile; fileRef = D8024DB11B2E1BB0005E6B9A /* SignalProducerLiftingSpec.swift */; };
		7DFBED2D1CDB8DE300EE435B /* SignalSpec.swift in Sources */ = {isa = PBXBuildFile; fileRef = D0A226071A72E0E900D33B74 /* SignalSpec.swift */; };
		7DFBED2E1CDB8DE300EE435B /* FlattenSpec.swift in Sources */ = {isa = PBXBuildFile; fileRef = CA6F284F1C52626B001879D2 /* FlattenSpec.swift */; };
		7DFBED2F1CDB8DE300EE435B /* TestError.swift in Sources */ = {isa = PBXBuildFile; fileRef = B696FB801A7640C00075236D /* TestError.swift */; };
		7DFBED301CDB8DE300EE435B /* TestLogger.swift in Sources */ = {isa = PBXBuildFile; fileRef = C79B64731CD38B2B003F2376 /* TestLogger.swift */; };
		7DFBED6D1CDB8F7D00EE435B /* SignalProducerNimbleMatchers.swift in Sources */ = {isa = PBXBuildFile; fileRef = BFA6B94A1A76044800C846D1 /* SignalProducerNimbleMatchers.swift */; };
		9A090C141DA0309E00EE97CA /* Reactive.swift in Sources */ = {isa = PBXBuildFile; fileRef = 9A090C131DA0309E00EE97CA /* Reactive.swift */; };
		9A090C151DA0309E00EE97CA /* Reactive.swift in Sources */ = {isa = PBXBuildFile; fileRef = 9A090C131DA0309E00EE97CA /* Reactive.swift */; };
		9A090C161DA0309E00EE97CA /* Reactive.swift in Sources */ = {isa = PBXBuildFile; fileRef = 9A090C131DA0309E00EE97CA /* Reactive.swift */; };
		9A090C171DA0309E00EE97CA /* Reactive.swift in Sources */ = {isa = PBXBuildFile; fileRef = 9A090C131DA0309E00EE97CA /* Reactive.swift */; };
		9A1A4F9D1E16AE50006F3039 /* ValidatingPropertySpec.swift in Sources */ = {isa = PBXBuildFile; fileRef = 9A1A4F981E16961C006F3039 /* ValidatingPropertySpec.swift */; };
		9A1A4F9E1E16AE50006F3039 /* ValidatingPropertySpec.swift in Sources */ = {isa = PBXBuildFile; fileRef = 9A1A4F981E16961C006F3039 /* ValidatingPropertySpec.swift */; };
		9A1A4F9F1E16AE55006F3039 /* ValidatingPropertySpec.swift in Sources */ = {isa = PBXBuildFile; fileRef = 9A1A4F981E16961C006F3039 /* ValidatingPropertySpec.swift */; };
		9A1B824120835EEC00EB7C09 /* ResultExtensions.swift in Sources */ = {isa = PBXBuildFile; fileRef = 9A1B824020835EEC00EB7C09 /* ResultExtensions.swift */; };
		9A1B824220835EEC00EB7C09 /* ResultExtensions.swift in Sources */ = {isa = PBXBuildFile; fileRef = 9A1B824020835EEC00EB7C09 /* ResultExtensions.swift */; };
		9A1B824320835EEC00EB7C09 /* ResultExtensions.swift in Sources */ = {isa = PBXBuildFile; fileRef = 9A1B824020835EEC00EB7C09 /* ResultExtensions.swift */; };
		9A1B824420835EEC00EB7C09 /* ResultExtensions.swift in Sources */ = {isa = PBXBuildFile; fileRef = 9A1B824020835EEC00EB7C09 /* ResultExtensions.swift */; };
		9A1D067D1D948A2300ACF44C /* UnidirectionalBindingSpec.swift in Sources */ = {isa = PBXBuildFile; fileRef = 9A1D067C1D948A2200ACF44C /* UnidirectionalBindingSpec.swift */; };
		9A1D067E1D948A2300ACF44C /* UnidirectionalBindingSpec.swift in Sources */ = {isa = PBXBuildFile; fileRef = 9A1D067C1D948A2200ACF44C /* UnidirectionalBindingSpec.swift */; };
		9A1D067F1D948A2300ACF44C /* UnidirectionalBindingSpec.swift in Sources */ = {isa = PBXBuildFile; fileRef = 9A1D067C1D948A2200ACF44C /* UnidirectionalBindingSpec.swift */; };
<<<<<<< HEAD
		9A2D5D1C259F9228005682ED /* UnaryAsyncOperator.swift in Sources */ = {isa = PBXBuildFile; fileRef = 9A2D5D1B259F9228005682ED /* UnaryAsyncOperator.swift */; };
		9A2D5D1D259F9228005682ED /* UnaryAsyncOperator.swift in Sources */ = {isa = PBXBuildFile; fileRef = 9A2D5D1B259F9228005682ED /* UnaryAsyncOperator.swift */; };
		9A2D5D1E259F9228005682ED /* UnaryAsyncOperator.swift in Sources */ = {isa = PBXBuildFile; fileRef = 9A2D5D1B259F9228005682ED /* UnaryAsyncOperator.swift */; };
		9A2D5D1F259F9228005682ED /* UnaryAsyncOperator.swift in Sources */ = {isa = PBXBuildFile; fileRef = 9A2D5D1B259F9228005682ED /* UnaryAsyncOperator.swift */; };
		9A2D5D26259F9373005682ED /* ObserveOn.swift in Sources */ = {isa = PBXBuildFile; fileRef = 9A2D5D25259F9373005682ED /* ObserveOn.swift */; };
		9A2D5D27259F9373005682ED /* ObserveOn.swift in Sources */ = {isa = PBXBuildFile; fileRef = 9A2D5D25259F9373005682ED /* ObserveOn.swift */; };
		9A2D5D28259F9373005682ED /* ObserveOn.swift in Sources */ = {isa = PBXBuildFile; fileRef = 9A2D5D25259F9373005682ED /* ObserveOn.swift */; };
		9A2D5D29259F9373005682ED /* ObserveOn.swift in Sources */ = {isa = PBXBuildFile; fileRef = 9A2D5D25259F9373005682ED /* ObserveOn.swift */; };
		9A2D5D30259F942B005682ED /* LazyMap.swift in Sources */ = {isa = PBXBuildFile; fileRef = 9A2D5D2F259F942B005682ED /* LazyMap.swift */; };
		9A2D5D31259F942B005682ED /* LazyMap.swift in Sources */ = {isa = PBXBuildFile; fileRef = 9A2D5D2F259F942B005682ED /* LazyMap.swift */; };
		9A2D5D32259F942B005682ED /* LazyMap.swift in Sources */ = {isa = PBXBuildFile; fileRef = 9A2D5D2F259F942B005682ED /* LazyMap.swift */; };
		9A2D5D33259F942B005682ED /* LazyMap.swift in Sources */ = {isa = PBXBuildFile; fileRef = 9A2D5D2F259F942B005682ED /* LazyMap.swift */; };
		9A2D5D3A259F985B005682ED /* Delay.swift in Sources */ = {isa = PBXBuildFile; fileRef = 9A2D5D39259F985B005682ED /* Delay.swift */; };
		9A2D5D3B259F985B005682ED /* Delay.swift in Sources */ = {isa = PBXBuildFile; fileRef = 9A2D5D39259F985B005682ED /* Delay.swift */; };
		9A2D5D3C259F985B005682ED /* Delay.swift in Sources */ = {isa = PBXBuildFile; fileRef = 9A2D5D39259F985B005682ED /* Delay.swift */; };
		9A2D5D3D259F985B005682ED /* Delay.swift in Sources */ = {isa = PBXBuildFile; fileRef = 9A2D5D39259F985B005682ED /* Delay.swift */; };
=======
		9A2D5CDB259F8398005682ED /* Collect.swift in Sources */ = {isa = PBXBuildFile; fileRef = 9A2D5CDA259F8398005682ED /* Collect.swift */; };
		9A2D5CDC259F8398005682ED /* Collect.swift in Sources */ = {isa = PBXBuildFile; fileRef = 9A2D5CDA259F8398005682ED /* Collect.swift */; };
		9A2D5CDD259F8398005682ED /* Collect.swift in Sources */ = {isa = PBXBuildFile; fileRef = 9A2D5CDA259F8398005682ED /* Collect.swift */; };
		9A2D5CDE259F8398005682ED /* Collect.swift in Sources */ = {isa = PBXBuildFile; fileRef = 9A2D5CDA259F8398005682ED /* Collect.swift */; };
		9A2D5CE5259F852B005682ED /* CombinePrevious.swift in Sources */ = {isa = PBXBuildFile; fileRef = 9A2D5CE4259F852B005682ED /* CombinePrevious.swift */; };
		9A2D5CE6259F852B005682ED /* CombinePrevious.swift in Sources */ = {isa = PBXBuildFile; fileRef = 9A2D5CE4259F852B005682ED /* CombinePrevious.swift */; };
		9A2D5CE7259F852B005682ED /* CombinePrevious.swift in Sources */ = {isa = PBXBuildFile; fileRef = 9A2D5CE4259F852B005682ED /* CombinePrevious.swift */; };
		9A2D5CE8259F852B005682ED /* CombinePrevious.swift in Sources */ = {isa = PBXBuildFile; fileRef = 9A2D5CE4259F852B005682ED /* CombinePrevious.swift */; };
		9A2D5CEF259F85AE005682ED /* SkipRepeats.swift in Sources */ = {isa = PBXBuildFile; fileRef = 9A2D5CEE259F85AE005682ED /* SkipRepeats.swift */; };
		9A2D5CF0259F85AE005682ED /* SkipRepeats.swift in Sources */ = {isa = PBXBuildFile; fileRef = 9A2D5CEE259F85AE005682ED /* SkipRepeats.swift */; };
		9A2D5CF1259F85AE005682ED /* SkipRepeats.swift in Sources */ = {isa = PBXBuildFile; fileRef = 9A2D5CEE259F85AE005682ED /* SkipRepeats.swift */; };
		9A2D5CF2259F85AE005682ED /* SkipRepeats.swift in Sources */ = {isa = PBXBuildFile; fileRef = 9A2D5CEE259F85AE005682ED /* SkipRepeats.swift */; };
		9A2D5CF9259F8634005682ED /* UniqueValues.swift in Sources */ = {isa = PBXBuildFile; fileRef = 9A2D5CF8259F8634005682ED /* UniqueValues.swift */; };
		9A2D5CFA259F8634005682ED /* UniqueValues.swift in Sources */ = {isa = PBXBuildFile; fileRef = 9A2D5CF8259F8634005682ED /* UniqueValues.swift */; };
		9A2D5CFB259F8634005682ED /* UniqueValues.swift in Sources */ = {isa = PBXBuildFile; fileRef = 9A2D5CF8259F8634005682ED /* UniqueValues.swift */; };
		9A2D5CFC259F8634005682ED /* UniqueValues.swift in Sources */ = {isa = PBXBuildFile; fileRef = 9A2D5CF8259F8634005682ED /* UniqueValues.swift */; };
		9A2D5D03259F8C39005682ED /* Reduce.swift in Sources */ = {isa = PBXBuildFile; fileRef = 9A2D5D02259F8C39005682ED /* Reduce.swift */; };
		9A2D5D04259F8C39005682ED /* Reduce.swift in Sources */ = {isa = PBXBuildFile; fileRef = 9A2D5D02259F8C39005682ED /* Reduce.swift */; };
		9A2D5D05259F8C39005682ED /* Reduce.swift in Sources */ = {isa = PBXBuildFile; fileRef = 9A2D5D02259F8C39005682ED /* Reduce.swift */; };
		9A2D5D06259F8C39005682ED /* Reduce.swift in Sources */ = {isa = PBXBuildFile; fileRef = 9A2D5D02259F8C39005682ED /* Reduce.swift */; };
		9A2D5D0D259F8D1F005682ED /* ScanMap.swift in Sources */ = {isa = PBXBuildFile; fileRef = 9A2D5D0C259F8D1F005682ED /* ScanMap.swift */; };
		9A2D5D0E259F8D1F005682ED /* ScanMap.swift in Sources */ = {isa = PBXBuildFile; fileRef = 9A2D5D0C259F8D1F005682ED /* ScanMap.swift */; };
		9A2D5D0F259F8D1F005682ED /* ScanMap.swift in Sources */ = {isa = PBXBuildFile; fileRef = 9A2D5D0C259F8D1F005682ED /* ScanMap.swift */; };
		9A2D5D10259F8D1F005682ED /* ScanMap.swift in Sources */ = {isa = PBXBuildFile; fileRef = 9A2D5D0C259F8D1F005682ED /* ScanMap.swift */; };
		9A2D5C9F259F8059005682ED /* TakeFirst.swift in Sources */ = {isa = PBXBuildFile; fileRef = 9A2D5C9E259F8059005682ED /* TakeFirst.swift */; };
		9A2D5CA0259F8059005682ED /* TakeFirst.swift in Sources */ = {isa = PBXBuildFile; fileRef = 9A2D5C9E259F8059005682ED /* TakeFirst.swift */; };
		9A2D5CA1259F8059005682ED /* TakeFirst.swift in Sources */ = {isa = PBXBuildFile; fileRef = 9A2D5C9E259F8059005682ED /* TakeFirst.swift */; };
		9A2D5CA2259F8059005682ED /* TakeFirst.swift in Sources */ = {isa = PBXBuildFile; fileRef = 9A2D5C9E259F8059005682ED /* TakeFirst.swift */; };
		9A2D5CAE259F8112005682ED /* TakeLast.swift in Sources */ = {isa = PBXBuildFile; fileRef = 9A2D5CAD259F8112005682ED /* TakeLast.swift */; };
		9A2D5CAF259F8112005682ED /* TakeLast.swift in Sources */ = {isa = PBXBuildFile; fileRef = 9A2D5CAD259F8112005682ED /* TakeLast.swift */; };
		9A2D5CB0259F8112005682ED /* TakeLast.swift in Sources */ = {isa = PBXBuildFile; fileRef = 9A2D5CAD259F8112005682ED /* TakeLast.swift */; };
		9A2D5CB1259F8112005682ED /* TakeLast.swift in Sources */ = {isa = PBXBuildFile; fileRef = 9A2D5CAD259F8112005682ED /* TakeLast.swift */; };
		9A2D5CB8259F8199005682ED /* TakeWhile.swift in Sources */ = {isa = PBXBuildFile; fileRef = 9A2D5CB7259F8199005682ED /* TakeWhile.swift */; };
		9A2D5CB9259F8199005682ED /* TakeWhile.swift in Sources */ = {isa = PBXBuildFile; fileRef = 9A2D5CB7259F8199005682ED /* TakeWhile.swift */; };
		9A2D5CBA259F8199005682ED /* TakeWhile.swift in Sources */ = {isa = PBXBuildFile; fileRef = 9A2D5CB7259F8199005682ED /* TakeWhile.swift */; };
		9A2D5CBB259F8199005682ED /* TakeWhile.swift in Sources */ = {isa = PBXBuildFile; fileRef = 9A2D5CB7259F8199005682ED /* TakeWhile.swift */; };
		9A2D5CC2259F81FC005682ED /* SkipFirst.swift in Sources */ = {isa = PBXBuildFile; fileRef = 9A2D5CC1259F81FC005682ED /* SkipFirst.swift */; };
		9A2D5CC3259F81FC005682ED /* SkipFirst.swift in Sources */ = {isa = PBXBuildFile; fileRef = 9A2D5CC1259F81FC005682ED /* SkipFirst.swift */; };
		9A2D5CC4259F81FC005682ED /* SkipFirst.swift in Sources */ = {isa = PBXBuildFile; fileRef = 9A2D5CC1259F81FC005682ED /* SkipFirst.swift */; };
		9A2D5CC5259F81FC005682ED /* SkipFirst.swift in Sources */ = {isa = PBXBuildFile; fileRef = 9A2D5CC1259F81FC005682ED /* SkipFirst.swift */; };
		9A2D5CCC259F8263005682ED /* SkipWhile.swift in Sources */ = {isa = PBXBuildFile; fileRef = 9A2D5CCB259F8263005682ED /* SkipWhile.swift */; };
		9A2D5CCD259F8263005682ED /* SkipWhile.swift in Sources */ = {isa = PBXBuildFile; fileRef = 9A2D5CCB259F8263005682ED /* SkipWhile.swift */; };
		9A2D5CCE259F8263005682ED /* SkipWhile.swift in Sources */ = {isa = PBXBuildFile; fileRef = 9A2D5CCB259F8263005682ED /* SkipWhile.swift */; };
		9A2D5CCF259F8263005682ED /* SkipWhile.swift in Sources */ = {isa = PBXBuildFile; fileRef = 9A2D5CCB259F8263005682ED /* SkipWhile.swift */; };
		9A2D5C4F259F7B21005682ED /* MapError.swift in Sources */ = {isa = PBXBuildFile; fileRef = 9A2D5C4E259F7B21005682ED /* MapError.swift */; };
		9A2D5C50259F7B21005682ED /* MapError.swift in Sources */ = {isa = PBXBuildFile; fileRef = 9A2D5C4E259F7B21005682ED /* MapError.swift */; };
		9A2D5C51259F7B21005682ED /* MapError.swift in Sources */ = {isa = PBXBuildFile; fileRef = 9A2D5C4E259F7B21005682ED /* MapError.swift */; };
		9A2D5C52259F7B21005682ED /* MapError.swift in Sources */ = {isa = PBXBuildFile; fileRef = 9A2D5C4E259F7B21005682ED /* MapError.swift */; };
		9A2D5C59259F7B31005682ED /* Materialize.swift in Sources */ = {isa = PBXBuildFile; fileRef = 9A2D5C58259F7B31005682ED /* Materialize.swift */; };
		9A2D5C5A259F7B31005682ED /* Materialize.swift in Sources */ = {isa = PBXBuildFile; fileRef = 9A2D5C58259F7B31005682ED /* Materialize.swift */; };
		9A2D5C5B259F7B31005682ED /* Materialize.swift in Sources */ = {isa = PBXBuildFile; fileRef = 9A2D5C58259F7B31005682ED /* Materialize.swift */; };
		9A2D5C5C259F7B31005682ED /* Materialize.swift in Sources */ = {isa = PBXBuildFile; fileRef = 9A2D5C58259F7B31005682ED /* Materialize.swift */; };
		9A2D5C63259F7B47005682ED /* MaterializeAsResult.swift in Sources */ = {isa = PBXBuildFile; fileRef = 9A2D5C62259F7B47005682ED /* MaterializeAsResult.swift */; };
		9A2D5C64259F7B47005682ED /* MaterializeAsResult.swift in Sources */ = {isa = PBXBuildFile; fileRef = 9A2D5C62259F7B47005682ED /* MaterializeAsResult.swift */; };
		9A2D5C65259F7B47005682ED /* MaterializeAsResult.swift in Sources */ = {isa = PBXBuildFile; fileRef = 9A2D5C62259F7B47005682ED /* MaterializeAsResult.swift */; };
		9A2D5C66259F7B47005682ED /* MaterializeAsResult.swift in Sources */ = {isa = PBXBuildFile; fileRef = 9A2D5C62259F7B47005682ED /* MaterializeAsResult.swift */; };
		9A2D5C77259F7D3D005682ED /* AttemptMap.swift in Sources */ = {isa = PBXBuildFile; fileRef = 9A2D5C76259F7D3D005682ED /* AttemptMap.swift */; };
		9A2D5C78259F7D3D005682ED /* AttemptMap.swift in Sources */ = {isa = PBXBuildFile; fileRef = 9A2D5C76259F7D3D005682ED /* AttemptMap.swift */; };
		9A2D5C79259F7D3D005682ED /* AttemptMap.swift in Sources */ = {isa = PBXBuildFile; fileRef = 9A2D5C76259F7D3D005682ED /* AttemptMap.swift */; };
		9A2D5C7A259F7D3D005682ED /* AttemptMap.swift in Sources */ = {isa = PBXBuildFile; fileRef = 9A2D5C76259F7D3D005682ED /* AttemptMap.swift */; };
		9A2D5C81259F7E3E005682ED /* DematerializeResults.swift in Sources */ = {isa = PBXBuildFile; fileRef = 9A2D5C80259F7E3E005682ED /* DematerializeResults.swift */; };
		9A2D5C82259F7E3E005682ED /* DematerializeResults.swift in Sources */ = {isa = PBXBuildFile; fileRef = 9A2D5C80259F7E3E005682ED /* DematerializeResults.swift */; };
		9A2D5C83259F7E3E005682ED /* DematerializeResults.swift in Sources */ = {isa = PBXBuildFile; fileRef = 9A2D5C80259F7E3E005682ED /* DematerializeResults.swift */; };
		9A2D5C84259F7E3E005682ED /* DematerializeResults.swift in Sources */ = {isa = PBXBuildFile; fileRef = 9A2D5C80259F7E3E005682ED /* DematerializeResults.swift */; };
		9A2D5C8B259F7ED5005682ED /* Dematerialize.swift in Sources */ = {isa = PBXBuildFile; fileRef = 9A2D5C8A259F7ED5005682ED /* Dematerialize.swift */; };
		9A2D5C8C259F7ED5005682ED /* Dematerialize.swift in Sources */ = {isa = PBXBuildFile; fileRef = 9A2D5C8A259F7ED5005682ED /* Dematerialize.swift */; };
		9A2D5C8D259F7ED5005682ED /* Dematerialize.swift in Sources */ = {isa = PBXBuildFile; fileRef = 9A2D5C8A259F7ED5005682ED /* Dematerialize.swift */; };
		9A2D5C8E259F7ED5005682ED /* Dematerialize.swift in Sources */ = {isa = PBXBuildFile; fileRef = 9A2D5C8A259F7ED5005682ED /* Dematerialize.swift */; };
>>>>>>> 384b4643
		9A67963B1F6056B90058C5B4 /* UninhabitedTypeGuards.swift in Sources */ = {isa = PBXBuildFile; fileRef = 9A67963A1F6056B90058C5B4 /* UninhabitedTypeGuards.swift */; };
		9A67963C1F6059420058C5B4 /* UninhabitedTypeGuards.swift in Sources */ = {isa = PBXBuildFile; fileRef = 9A67963A1F6056B90058C5B4 /* UninhabitedTypeGuards.swift */; };
		9A67963D1F6059430058C5B4 /* UninhabitedTypeGuards.swift in Sources */ = {isa = PBXBuildFile; fileRef = 9A67963A1F6056B90058C5B4 /* UninhabitedTypeGuards.swift */; };
		9A67963E1F6059440058C5B4 /* UninhabitedTypeGuards.swift in Sources */ = {isa = PBXBuildFile; fileRef = 9A67963A1F6056B90058C5B4 /* UninhabitedTypeGuards.swift */; };
		9A681A9E1E5A241B00B097CF /* DeprecationSpec.swift in Sources */ = {isa = PBXBuildFile; fileRef = 9A681A9D1E5A241B00B097CF /* DeprecationSpec.swift */; };
		9A681A9F1E5A241B00B097CF /* DeprecationSpec.swift in Sources */ = {isa = PBXBuildFile; fileRef = 9A681A9D1E5A241B00B097CF /* DeprecationSpec.swift */; };
		9A681AA01E5A241B00B097CF /* DeprecationSpec.swift in Sources */ = {isa = PBXBuildFile; fileRef = 9A681A9D1E5A241B00B097CF /* DeprecationSpec.swift */; };
		9A9100DF1E0E6E620093E346 /* ValidatingProperty.swift in Sources */ = {isa = PBXBuildFile; fileRef = 9A9100DE1E0E6E620093E346 /* ValidatingProperty.swift */; };
		9A9100E01E0E6E670093E346 /* ValidatingProperty.swift in Sources */ = {isa = PBXBuildFile; fileRef = 9A9100DE1E0E6E620093E346 /* ValidatingProperty.swift */; };
		9A9100E11E0E6E680093E346 /* ValidatingProperty.swift in Sources */ = {isa = PBXBuildFile; fileRef = 9A9100DE1E0E6E620093E346 /* ValidatingProperty.swift */; };
		9A9100E21E0E6E680093E346 /* ValidatingProperty.swift in Sources */ = {isa = PBXBuildFile; fileRef = 9A9100DE1E0E6E620093E346 /* ValidatingProperty.swift */; };
		9ABCB1851D2A5B5A00BCA243 /* Deprecations+Removals.swift in Sources */ = {isa = PBXBuildFile; fileRef = 9ABCB1841D2A5B5A00BCA243 /* Deprecations+Removals.swift */; };
		9ABCB1861D2A5B5A00BCA243 /* Deprecations+Removals.swift in Sources */ = {isa = PBXBuildFile; fileRef = 9ABCB1841D2A5B5A00BCA243 /* Deprecations+Removals.swift */; };
		9ABCB1871D2A5B5A00BCA243 /* Deprecations+Removals.swift in Sources */ = {isa = PBXBuildFile; fileRef = 9ABCB1841D2A5B5A00BCA243 /* Deprecations+Removals.swift */; };
		9ABCB1881D2A5B5A00BCA243 /* Deprecations+Removals.swift in Sources */ = {isa = PBXBuildFile; fileRef = 9ABCB1841D2A5B5A00BCA243 /* Deprecations+Removals.swift */; };
		9AFA490C24E9A0C4003D263C /* Observer.swift in Sources */ = {isa = PBXBuildFile; fileRef = 9AFA490B24E9A0C4003D263C /* Observer.swift */; };
		9AFA490D24E9A0C4003D263C /* Observer.swift in Sources */ = {isa = PBXBuildFile; fileRef = 9AFA490B24E9A0C4003D263C /* Observer.swift */; };
		9AFA490E24E9A0C4003D263C /* Observer.swift in Sources */ = {isa = PBXBuildFile; fileRef = 9AFA490B24E9A0C4003D263C /* Observer.swift */; };
		9AFA490F24E9A0C4003D263C /* Observer.swift in Sources */ = {isa = PBXBuildFile; fileRef = 9AFA490B24E9A0C4003D263C /* Observer.swift */; };
		9AFA491124E9A196003D263C /* Map.swift in Sources */ = {isa = PBXBuildFile; fileRef = 9AFA491024E9A196003D263C /* Map.swift */; };
		9AFA491224E9A196003D263C /* Map.swift in Sources */ = {isa = PBXBuildFile; fileRef = 9AFA491024E9A196003D263C /* Map.swift */; };
		9AFA491324E9A196003D263C /* Map.swift in Sources */ = {isa = PBXBuildFile; fileRef = 9AFA491024E9A196003D263C /* Map.swift */; };
		9AFA491424E9A196003D263C /* Map.swift in Sources */ = {isa = PBXBuildFile; fileRef = 9AFA491024E9A196003D263C /* Map.swift */; };
		9AFA491B24E9A925003D263C /* Filter.swift in Sources */ = {isa = PBXBuildFile; fileRef = 9AFA491A24E9A925003D263C /* Filter.swift */; };
		9AFA491C24E9A925003D263C /* Filter.swift in Sources */ = {isa = PBXBuildFile; fileRef = 9AFA491A24E9A925003D263C /* Filter.swift */; };
		9AFA491D24E9A925003D263C /* Filter.swift in Sources */ = {isa = PBXBuildFile; fileRef = 9AFA491A24E9A925003D263C /* Filter.swift */; };
		9AFA491E24E9A925003D263C /* Filter.swift in Sources */ = {isa = PBXBuildFile; fileRef = 9AFA491A24E9A925003D263C /* Filter.swift */; };
		9AFA492024E9A988003D263C /* CompactMap.swift in Sources */ = {isa = PBXBuildFile; fileRef = 9AFA491F24E9A988003D263C /* CompactMap.swift */; };
		9AFA492124E9A988003D263C /* CompactMap.swift in Sources */ = {isa = PBXBuildFile; fileRef = 9AFA491F24E9A988003D263C /* CompactMap.swift */; };
		9AFA492224E9A988003D263C /* CompactMap.swift in Sources */ = {isa = PBXBuildFile; fileRef = 9AFA491F24E9A988003D263C /* CompactMap.swift */; };
		9AFA492324E9A988003D263C /* CompactMap.swift in Sources */ = {isa = PBXBuildFile; fileRef = 9AFA491F24E9A988003D263C /* CompactMap.swift */; };
		9AFA492524E9B15C003D263C /* Operators.swift in Sources */ = {isa = PBXBuildFile; fileRef = 9AFA492424E9B15C003D263C /* Operators.swift */; };
		9AFA492624E9B15C003D263C /* Operators.swift in Sources */ = {isa = PBXBuildFile; fileRef = 9AFA492424E9B15C003D263C /* Operators.swift */; };
		9AFA492724E9B15C003D263C /* Operators.swift in Sources */ = {isa = PBXBuildFile; fileRef = 9AFA492424E9B15C003D263C /* Operators.swift */; };
		9AFA492824E9B15C003D263C /* Operators.swift in Sources */ = {isa = PBXBuildFile; fileRef = 9AFA492424E9B15C003D263C /* Operators.swift */; };
		A9B315BC1B3940810001CB9C /* Disposable.swift in Sources */ = {isa = PBXBuildFile; fileRef = D0C312BE19EF2A5800984962 /* Disposable.swift */; };
		A9B315BE1B3940810001CB9C /* Event.swift in Sources */ = {isa = PBXBuildFile; fileRef = D08C54B51A69A3DB00AD8286 /* Event.swift */; };
		A9B315C01B3940810001CB9C /* Scheduler.swift in Sources */ = {isa = PBXBuildFile; fileRef = D0C312C819EF2A5800984962 /* Scheduler.swift */; };
		A9B315C11B3940810001CB9C /* Action.swift in Sources */ = {isa = PBXBuildFile; fileRef = D08C54AF1A69A2AC00AD8286 /* Action.swift */; };
		A9B315C21B3940810001CB9C /* Property.swift in Sources */ = {isa = PBXBuildFile; fileRef = D08C54B01A69A2AC00AD8286 /* Property.swift */; };
		A9B315C31B3940810001CB9C /* Signal.swift in Sources */ = {isa = PBXBuildFile; fileRef = D08C54B11A69A2AC00AD8286 /* Signal.swift */; };
		A9B315C41B3940810001CB9C /* SignalProducer.swift in Sources */ = {isa = PBXBuildFile; fileRef = D08C54B21A69A2AC00AD8286 /* SignalProducer.swift */; };
		A9B315C51B3940810001CB9C /* Atomic.swift in Sources */ = {isa = PBXBuildFile; fileRef = D0C312BB19EF2A5800984962 /* Atomic.swift */; };
		A9B315C61B3940810001CB9C /* Bag.swift in Sources */ = {isa = PBXBuildFile; fileRef = D0C312BC19EF2A5800984962 /* Bag.swift */; };
		A9B315C81B3940810001CB9C /* FoundationExtensions.swift in Sources */ = {isa = PBXBuildFile; fileRef = D03B4A3C19F4C39A009E02AC /* FoundationExtensions.swift */; };
		A9B315CA1B3940AB0001CB9C /* ReactiveSwift.h in Headers */ = {isa = PBXBuildFile; fileRef = D04725EF19E49ED7006002AA /* ReactiveSwift.h */; settings = {ATTRIBUTES = (Public, ); }; };
		A9F793341B60D0140026BCBA /* Optional.swift in Sources */ = {isa = PBXBuildFile; fileRef = D871D69E1B3B29A40070F16C /* Optional.swift */; };
		B696FB811A7640C00075236D /* TestError.swift in Sources */ = {isa = PBXBuildFile; fileRef = B696FB801A7640C00075236D /* TestError.swift */; };
		B696FB821A7640C00075236D /* TestError.swift in Sources */ = {isa = PBXBuildFile; fileRef = B696FB801A7640C00075236D /* TestError.swift */; };
		BE9CF3951D751B6B003AE479 /* UnidirectionalBinding.swift in Sources */ = {isa = PBXBuildFile; fileRef = BE9CF3941D751B6B003AE479 /* UnidirectionalBinding.swift */; };
		BE9CF3961D751B70003AE479 /* UnidirectionalBinding.swift in Sources */ = {isa = PBXBuildFile; fileRef = BE9CF3941D751B6B003AE479 /* UnidirectionalBinding.swift */; };
		BE9CF3971D751B71003AE479 /* UnidirectionalBinding.swift in Sources */ = {isa = PBXBuildFile; fileRef = BE9CF3941D751B6B003AE479 /* UnidirectionalBinding.swift */; };
		BE9CF3981D751B71003AE479 /* UnidirectionalBinding.swift in Sources */ = {isa = PBXBuildFile; fileRef = BE9CF3941D751B6B003AE479 /* UnidirectionalBinding.swift */; };
		BFA6B94D1A7604D400C846D1 /* SignalProducerNimbleMatchers.swift in Sources */ = {isa = PBXBuildFile; fileRef = BFA6B94A1A76044800C846D1 /* SignalProducerNimbleMatchers.swift */; };
		BFA6B94E1A7604D500C846D1 /* SignalProducerNimbleMatchers.swift in Sources */ = {isa = PBXBuildFile; fileRef = BFA6B94A1A76044800C846D1 /* SignalProducerNimbleMatchers.swift */; };
		C79B64741CD38B2B003F2376 /* TestLogger.swift in Sources */ = {isa = PBXBuildFile; fileRef = C79B64731CD38B2B003F2376 /* TestLogger.swift */; };
		C79B64751CD38B2B003F2376 /* TestLogger.swift in Sources */ = {isa = PBXBuildFile; fileRef = C79B64731CD38B2B003F2376 /* TestLogger.swift */; };
		C79B647C1CD52E23003F2376 /* EventLogger.swift in Sources */ = {isa = PBXBuildFile; fileRef = C79B647B1CD52E23003F2376 /* EventLogger.swift */; };
		C79B647D1CD52E4A003F2376 /* EventLogger.swift in Sources */ = {isa = PBXBuildFile; fileRef = C79B647B1CD52E23003F2376 /* EventLogger.swift */; };
		C79B647F1CD52E4D003F2376 /* EventLogger.swift in Sources */ = {isa = PBXBuildFile; fileRef = C79B647B1CD52E23003F2376 /* EventLogger.swift */; };
		C79B64801CD52E4E003F2376 /* EventLogger.swift in Sources */ = {isa = PBXBuildFile; fileRef = C79B647B1CD52E23003F2376 /* EventLogger.swift */; };
		CA6F28501C52626B001879D2 /* FlattenSpec.swift in Sources */ = {isa = PBXBuildFile; fileRef = CA6F284F1C52626B001879D2 /* FlattenSpec.swift */; };
		CA6F28511C52626B001879D2 /* FlattenSpec.swift in Sources */ = {isa = PBXBuildFile; fileRef = CA6F284F1C52626B001879D2 /* FlattenSpec.swift */; };
		CDCD247A1C277EEC00710AEE /* AtomicSpec.swift in Sources */ = {isa = PBXBuildFile; fileRef = D0C312EE19EF2A7700984962 /* AtomicSpec.swift */; };
		CDCD247B1C277EED00710AEE /* AtomicSpec.swift in Sources */ = {isa = PBXBuildFile; fileRef = D0C312EE19EF2A7700984962 /* AtomicSpec.swift */; };
		CDF066CA1CDC1CA200199626 /* Nimble.framework in Frameworks */ = {isa = PBXBuildFile; fileRef = D05E662419EDD82000904ACA /* Nimble.framework */; };
		CDF066CB1CDC1CA200199626 /* Quick.framework in Frameworks */ = {isa = PBXBuildFile; fileRef = D037672B19EDA75D00A782A9 /* Quick.framework */; };
		D01B7B6219EDD8FE00D26E01 /* Nimble.framework in Copy Frameworks */ = {isa = PBXBuildFile; fileRef = D05E662419EDD82000904ACA /* Nimble.framework */; settings = {ATTRIBUTES = (CodeSignOnCopy, RemoveHeadersOnCopy, ); }; };
		D01B7B6319EDD8FE00D26E01 /* Quick.framework in Copy Frameworks */ = {isa = PBXBuildFile; fileRef = D037672B19EDA75D00A782A9 /* Quick.framework */; settings = {ATTRIBUTES = (CodeSignOnCopy, RemoveHeadersOnCopy, ); }; };
		D01B7B6419EDD94B00D26E01 /* ReactiveSwift.framework in Copy Frameworks */ = {isa = PBXBuildFile; fileRef = D047260C19E49F82006002AA /* ReactiveSwift.framework */; settings = {ATTRIBUTES = (CodeSignOnCopy, RemoveHeadersOnCopy, ); }; };
		D021671D1A6CD50500987861 /* ActionSpec.swift in Sources */ = {isa = PBXBuildFile; fileRef = D021671C1A6CD50500987861 /* ActionSpec.swift */; };
		D021671E1A6CD50500987861 /* ActionSpec.swift in Sources */ = {isa = PBXBuildFile; fileRef = D021671C1A6CD50500987861 /* ActionSpec.swift */; };
		D037666419EDA43C00A782A9 /* ReactiveSwift.h in Headers */ = {isa = PBXBuildFile; fileRef = D04725EF19E49ED7006002AA /* ReactiveSwift.h */; settings = {ATTRIBUTES = (Public, ); }; };
		D037672D19EDA75D00A782A9 /* Quick.framework in Frameworks */ = {isa = PBXBuildFile; fileRef = D037672B19EDA75D00A782A9 /* Quick.framework */; };
		D037672F19EDA78B00A782A9 /* Quick.framework in Frameworks */ = {isa = PBXBuildFile; fileRef = D037672B19EDA75D00A782A9 /* Quick.framework */; };
		D03B4A3D19F4C39A009E02AC /* FoundationExtensions.swift in Sources */ = {isa = PBXBuildFile; fileRef = D03B4A3C19F4C39A009E02AC /* FoundationExtensions.swift */; };
		D03B4A3E19F4C39A009E02AC /* FoundationExtensions.swift in Sources */ = {isa = PBXBuildFile; fileRef = D03B4A3C19F4C39A009E02AC /* FoundationExtensions.swift */; };
		D04725F019E49ED7006002AA /* ReactiveSwift.h in Headers */ = {isa = PBXBuildFile; fileRef = D04725EF19E49ED7006002AA /* ReactiveSwift.h */; settings = {ATTRIBUTES = (Public, ); }; };
		D04725F619E49ED7006002AA /* ReactiveSwift.framework in Frameworks */ = {isa = PBXBuildFile; fileRef = D04725EA19E49ED7006002AA /* ReactiveSwift.framework */; };
		D047261719E49F82006002AA /* ReactiveSwift.framework in Frameworks */ = {isa = PBXBuildFile; fileRef = D047260C19E49F82006002AA /* ReactiveSwift.framework */; };
		D05E662519EDD82000904ACA /* Nimble.framework in Frameworks */ = {isa = PBXBuildFile; fileRef = D05E662419EDD82000904ACA /* Nimble.framework */; };
		D05E662619EDD83000904ACA /* Nimble.framework in Frameworks */ = {isa = PBXBuildFile; fileRef = D05E662419EDD82000904ACA /* Nimble.framework */; };
		D08C54B31A69A2AE00AD8286 /* Signal.swift in Sources */ = {isa = PBXBuildFile; fileRef = D08C54B11A69A2AC00AD8286 /* Signal.swift */; };
		D08C54B41A69A2AF00AD8286 /* Signal.swift in Sources */ = {isa = PBXBuildFile; fileRef = D08C54B11A69A2AC00AD8286 /* Signal.swift */; };
		D08C54B61A69A3DB00AD8286 /* Event.swift in Sources */ = {isa = PBXBuildFile; fileRef = D08C54B51A69A3DB00AD8286 /* Event.swift */; };
		D08C54B71A69A3DB00AD8286 /* Event.swift in Sources */ = {isa = PBXBuildFile; fileRef = D08C54B51A69A3DB00AD8286 /* Event.swift */; };
		D08C54B81A69A9D000AD8286 /* SignalProducer.swift in Sources */ = {isa = PBXBuildFile; fileRef = D08C54B21A69A2AC00AD8286 /* SignalProducer.swift */; };
		D08C54B91A69A9D100AD8286 /* SignalProducer.swift in Sources */ = {isa = PBXBuildFile; fileRef = D08C54B21A69A2AC00AD8286 /* SignalProducer.swift */; };
		D08C54BA1A69C54300AD8286 /* Property.swift in Sources */ = {isa = PBXBuildFile; fileRef = D08C54B01A69A2AC00AD8286 /* Property.swift */; };
		D08C54BB1A69C54400AD8286 /* Property.swift in Sources */ = {isa = PBXBuildFile; fileRef = D08C54B01A69A2AC00AD8286 /* Property.swift */; };
		D0A226081A72E0E900D33B74 /* SignalSpec.swift in Sources */ = {isa = PBXBuildFile; fileRef = D0A226071A72E0E900D33B74 /* SignalSpec.swift */; };
		D0A226091A72E0E900D33B74 /* SignalSpec.swift in Sources */ = {isa = PBXBuildFile; fileRef = D0A226071A72E0E900D33B74 /* SignalSpec.swift */; };
		D0A2260B1A72E6C500D33B74 /* SignalProducerSpec.swift in Sources */ = {isa = PBXBuildFile; fileRef = D0A2260A1A72E6C500D33B74 /* SignalProducerSpec.swift */; };
		D0A2260C1A72E6C500D33B74 /* SignalProducerSpec.swift in Sources */ = {isa = PBXBuildFile; fileRef = D0A2260A1A72E6C500D33B74 /* SignalProducerSpec.swift */; };
		D0A2260E1A72F16D00D33B74 /* PropertySpec.swift in Sources */ = {isa = PBXBuildFile; fileRef = D0A2260D1A72F16D00D33B74 /* PropertySpec.swift */; };
		D0A2260F1A72F16D00D33B74 /* PropertySpec.swift in Sources */ = {isa = PBXBuildFile; fileRef = D0A2260D1A72F16D00D33B74 /* PropertySpec.swift */; };
		D0C312CD19EF2A5800984962 /* Atomic.swift in Sources */ = {isa = PBXBuildFile; fileRef = D0C312BB19EF2A5800984962 /* Atomic.swift */; };
		D0C312CE19EF2A5800984962 /* Atomic.swift in Sources */ = {isa = PBXBuildFile; fileRef = D0C312BB19EF2A5800984962 /* Atomic.swift */; };
		D0C312CF19EF2A5800984962 /* Bag.swift in Sources */ = {isa = PBXBuildFile; fileRef = D0C312BC19EF2A5800984962 /* Bag.swift */; };
		D0C312D019EF2A5800984962 /* Bag.swift in Sources */ = {isa = PBXBuildFile; fileRef = D0C312BC19EF2A5800984962 /* Bag.swift */; };
		D0C312D319EF2A5800984962 /* Disposable.swift in Sources */ = {isa = PBXBuildFile; fileRef = D0C312BE19EF2A5800984962 /* Disposable.swift */; };
		D0C312D419EF2A5800984962 /* Disposable.swift in Sources */ = {isa = PBXBuildFile; fileRef = D0C312BE19EF2A5800984962 /* Disposable.swift */; };
		D0C312E719EF2A5800984962 /* Scheduler.swift in Sources */ = {isa = PBXBuildFile; fileRef = D0C312C819EF2A5800984962 /* Scheduler.swift */; };
		D0C312E819EF2A5800984962 /* Scheduler.swift in Sources */ = {isa = PBXBuildFile; fileRef = D0C312C819EF2A5800984962 /* Scheduler.swift */; };
		D0C3130C19EF2B1F00984962 /* DisposableSpec.swift in Sources */ = {isa = PBXBuildFile; fileRef = D0C312F019EF2A7700984962 /* DisposableSpec.swift */; };
		D0C3130E19EF2B1F00984962 /* SchedulerSpec.swift in Sources */ = {isa = PBXBuildFile; fileRef = D0C312F219EF2A7700984962 /* SchedulerSpec.swift */; };
		D0C3131219EF2B2000984962 /* DisposableSpec.swift in Sources */ = {isa = PBXBuildFile; fileRef = D0C312F019EF2A7700984962 /* DisposableSpec.swift */; };
		D0C3131419EF2B2000984962 /* SchedulerSpec.swift in Sources */ = {isa = PBXBuildFile; fileRef = D0C312F219EF2A7700984962 /* SchedulerSpec.swift */; };
		D0D11AB91A6AE87700C1F8B1 /* Action.swift in Sources */ = {isa = PBXBuildFile; fileRef = D08C54AF1A69A2AC00AD8286 /* Action.swift */; };
		D0D11ABA1A6AE87700C1F8B1 /* Action.swift in Sources */ = {isa = PBXBuildFile; fileRef = D08C54AF1A69A2AC00AD8286 /* Action.swift */; };
		D8024DB21B2E1BB0005E6B9A /* SignalProducerLiftingSpec.swift in Sources */ = {isa = PBXBuildFile; fileRef = D8024DB11B2E1BB0005E6B9A /* SignalProducerLiftingSpec.swift */; };
		D8024DB31B2E1BB0005E6B9A /* SignalProducerLiftingSpec.swift in Sources */ = {isa = PBXBuildFile; fileRef = D8024DB11B2E1BB0005E6B9A /* SignalProducerLiftingSpec.swift */; };
		D8170FC11B100EBC004192AD /* FoundationExtensionsSpec.swift in Sources */ = {isa = PBXBuildFile; fileRef = D8170FC01B100EBC004192AD /* FoundationExtensionsSpec.swift */; };
		D8170FC21B100EBC004192AD /* FoundationExtensionsSpec.swift in Sources */ = {isa = PBXBuildFile; fileRef = D8170FC01B100EBC004192AD /* FoundationExtensionsSpec.swift */; };
		D85C652A1C0D84C7005A77AD /* Flatten.swift in Sources */ = {isa = PBXBuildFile; fileRef = D85C65291C0D84C7005A77AD /* Flatten.swift */; };
		D85C652B1C0E70E3005A77AD /* Flatten.swift in Sources */ = {isa = PBXBuildFile; fileRef = D85C65291C0D84C7005A77AD /* Flatten.swift */; };
		D85C652C1C0E70E4005A77AD /* Flatten.swift in Sources */ = {isa = PBXBuildFile; fileRef = D85C65291C0D84C7005A77AD /* Flatten.swift */; };
		D85C652D1C0E70E5005A77AD /* Flatten.swift in Sources */ = {isa = PBXBuildFile; fileRef = D85C65291C0D84C7005A77AD /* Flatten.swift */; };
		D871D69F1B3B29A40070F16C /* Optional.swift in Sources */ = {isa = PBXBuildFile; fileRef = D871D69E1B3B29A40070F16C /* Optional.swift */; };
		D8E84A671B3B32FB00C3E831 /* Optional.swift in Sources */ = {isa = PBXBuildFile; fileRef = D871D69E1B3B29A40070F16C /* Optional.swift */; };
		EBCC7DBC1BBF010C00A2AE92 /* Signal.Observer.swift in Sources */ = {isa = PBXBuildFile; fileRef = EBCC7DBB1BBF010C00A2AE92 /* Signal.Observer.swift */; };
		EBCC7DBD1BBF01E100A2AE92 /* Signal.Observer.swift in Sources */ = {isa = PBXBuildFile; fileRef = EBCC7DBB1BBF010C00A2AE92 /* Signal.Observer.swift */; };
		EBCC7DBE1BBF01E200A2AE92 /* Signal.Observer.swift in Sources */ = {isa = PBXBuildFile; fileRef = EBCC7DBB1BBF010C00A2AE92 /* Signal.Observer.swift */; };
		EBCC7DBF1BBF01E200A2AE92 /* Signal.Observer.swift in Sources */ = {isa = PBXBuildFile; fileRef = EBCC7DBB1BBF010C00A2AE92 /* Signal.Observer.swift */; };
/* End PBXBuildFile section */

/* Begin PBXContainerItemProxy section */
		7DFBED091CDB8C9500EE435B /* PBXContainerItemProxy */ = {
			isa = PBXContainerItemProxy;
			containerPortal = D04725E119E49ED7006002AA /* Project object */;
			proxyType = 1;
			remoteGlobalIDString = 57A4D1AF1BA13D7A00F7D4B1;
			remoteInfo = "ReactiveCocoa-tvOS";
		};
		D04725F719E49ED7006002AA /* PBXContainerItemProxy */ = {
			isa = PBXContainerItemProxy;
			containerPortal = D04725E119E49ED7006002AA /* Project object */;
			proxyType = 1;
			remoteGlobalIDString = D04725E919E49ED7006002AA;
			remoteInfo = ReactiveCocoa;
		};
		D047261819E49F82006002AA /* PBXContainerItemProxy */ = {
			isa = PBXContainerItemProxy;
			containerPortal = D04725E119E49ED7006002AA /* Project object */;
			proxyType = 1;
			remoteGlobalIDString = D047260B19E49F82006002AA;
			remoteInfo = ReactiveCocoa;
		};
/* End PBXContainerItemProxy section */

/* Begin PBXCopyFilesBuildPhase section */
		7DFBED151CDB8CEC00EE435B /* Copy Frameworks */ = {
			isa = PBXCopyFilesBuildPhase;
			buildActionMask = 2147483647;
			dstPath = "";
			dstSubfolderSpec = 10;
			files = (
				7DFBED201CDB8D7D00EE435B /* Nimble.framework in Copy Frameworks */,
				7DFBED1F1CDB8D7800EE435B /* Quick.framework in Copy Frameworks */,
				7DFBED1E1CDB8D7000EE435B /* ReactiveSwift.framework in Copy Frameworks */,
			);
			name = "Copy Frameworks";
			runOnlyForDeploymentPostprocessing = 0;
		};
		D01B7B6119EDD8F600D26E01 /* Copy Frameworks */ = {
			isa = PBXCopyFilesBuildPhase;
			buildActionMask = 2147483647;
			dstPath = "";
			dstSubfolderSpec = 10;
			files = (
				D01B7B6219EDD8FE00D26E01 /* Nimble.framework in Copy Frameworks */,
				D01B7B6319EDD8FE00D26E01 /* Quick.framework in Copy Frameworks */,
				D01B7B6419EDD94B00D26E01 /* ReactiveSwift.framework in Copy Frameworks */,
			);
			name = "Copy Frameworks";
			runOnlyForDeploymentPostprocessing = 0;
		};
/* End PBXCopyFilesBuildPhase section */

/* Begin PBXFileReference section */
		02D260291C1D6DAF003ACC61 /* SignalLifetimeSpec.swift */ = {isa = PBXFileReference; fileEncoding = 4; lastKnownFileType = sourcecode.swift; path = SignalLifetimeSpec.swift; sourceTree = "<group>"; };
		4A0AB6711DC28EFF00AA1E81 /* ReactiveExtensionsSpec.swift */ = {isa = PBXFileReference; fileEncoding = 4; lastKnownFileType = sourcecode.swift; path = ReactiveExtensionsSpec.swift; sourceTree = "<group>"; };
		4A0E10FE1D2A92720065D310 /* Lifetime.swift */ = {isa = PBXFileReference; fileEncoding = 4; lastKnownFileType = sourcecode.swift; path = Lifetime.swift; sourceTree = "<group>"; };
		4A0E11031D2A95200065D310 /* LifetimeSpec.swift */ = {isa = PBXFileReference; fileEncoding = 4; lastKnownFileType = sourcecode.swift; path = LifetimeSpec.swift; sourceTree = "<group>"; };
		57A4D2411BA13D7A00F7D4B1 /* ReactiveSwift.framework */ = {isa = PBXFileReference; explicitFileType = wrapper.framework; includeInIndex = 0; path = ReactiveSwift.framework; sourceTree = BUILT_PRODUCTS_DIR; };
		57A4D2441BA13F9700F7D4B1 /* tvOS-Application.xcconfig */ = {isa = PBXFileReference; lastKnownFileType = text.xcconfig; path = "tvOS-Application.xcconfig"; sourceTree = "<group>"; };
		57A4D2451BA13F9700F7D4B1 /* tvOS-Base.xcconfig */ = {isa = PBXFileReference; lastKnownFileType = text.xcconfig; path = "tvOS-Base.xcconfig"; sourceTree = "<group>"; };
		57A4D2461BA13F9700F7D4B1 /* tvOS-Framework.xcconfig */ = {isa = PBXFileReference; lastKnownFileType = text.xcconfig; path = "tvOS-Framework.xcconfig"; sourceTree = "<group>"; };
		57A4D2471BA13F9700F7D4B1 /* tvOS-StaticLibrary.xcconfig */ = {isa = PBXFileReference; lastKnownFileType = text.xcconfig; path = "tvOS-StaticLibrary.xcconfig"; sourceTree = "<group>"; };
		5B8CAB7E24787D6500717AB5 /* QueueScheduler+Factory.swift */ = {isa = PBXFileReference; lastKnownFileType = sourcecode.swift; path = "QueueScheduler+Factory.swift"; sourceTree = "<group>"; };
		7DFBED031CDB8C9500EE435B /* ReactiveSwiftTests.xctest */ = {isa = PBXFileReference; explicitFileType = wrapper.cfbundle; includeInIndex = 0; path = ReactiveSwiftTests.xctest; sourceTree = BUILT_PRODUCTS_DIR; };
		9A090C131DA0309E00EE97CA /* Reactive.swift */ = {isa = PBXFileReference; fileEncoding = 4; lastKnownFileType = sourcecode.swift; path = Reactive.swift; sourceTree = "<group>"; };
		9A1A4F981E16961C006F3039 /* ValidatingPropertySpec.swift */ = {isa = PBXFileReference; fileEncoding = 4; lastKnownFileType = sourcecode.swift; path = ValidatingPropertySpec.swift; sourceTree = "<group>"; };
		9A1B824020835EEC00EB7C09 /* ResultExtensions.swift */ = {isa = PBXFileReference; fileEncoding = 4; lastKnownFileType = sourcecode.swift; path = ResultExtensions.swift; sourceTree = "<group>"; };
		9A1D067C1D948A2200ACF44C /* UnidirectionalBindingSpec.swift */ = {isa = PBXFileReference; fileEncoding = 4; lastKnownFileType = sourcecode.swift; path = UnidirectionalBindingSpec.swift; sourceTree = "<group>"; };
<<<<<<< HEAD
		9A2D5D1B259F9228005682ED /* UnaryAsyncOperator.swift */ = {isa = PBXFileReference; lastKnownFileType = sourcecode.swift; path = UnaryAsyncOperator.swift; sourceTree = "<group>"; };
		9A2D5D25259F9373005682ED /* ObserveOn.swift */ = {isa = PBXFileReference; lastKnownFileType = sourcecode.swift; path = ObserveOn.swift; sourceTree = "<group>"; };
		9A2D5D2F259F942B005682ED /* LazyMap.swift */ = {isa = PBXFileReference; lastKnownFileType = sourcecode.swift; path = LazyMap.swift; sourceTree = "<group>"; };
		9A2D5D39259F985B005682ED /* Delay.swift */ = {isa = PBXFileReference; lastKnownFileType = sourcecode.swift; path = Delay.swift; sourceTree = "<group>"; };
=======
		9A2D5CDA259F8398005682ED /* Collect.swift */ = {isa = PBXFileReference; lastKnownFileType = sourcecode.swift; path = Collect.swift; sourceTree = "<group>"; };
		9A2D5CE4259F852B005682ED /* CombinePrevious.swift */ = {isa = PBXFileReference; lastKnownFileType = sourcecode.swift; path = CombinePrevious.swift; sourceTree = "<group>"; };
		9A2D5CEE259F85AE005682ED /* SkipRepeats.swift */ = {isa = PBXFileReference; lastKnownFileType = sourcecode.swift; path = SkipRepeats.swift; sourceTree = "<group>"; };
		9A2D5CF8259F8634005682ED /* UniqueValues.swift */ = {isa = PBXFileReference; lastKnownFileType = sourcecode.swift; path = UniqueValues.swift; sourceTree = "<group>"; };
		9A2D5D02259F8C39005682ED /* Reduce.swift */ = {isa = PBXFileReference; lastKnownFileType = sourcecode.swift; path = Reduce.swift; sourceTree = "<group>"; };
		9A2D5D0C259F8D1F005682ED /* ScanMap.swift */ = {isa = PBXFileReference; lastKnownFileType = sourcecode.swift; path = ScanMap.swift; sourceTree = "<group>"; };
		9A2D5C9E259F8059005682ED /* TakeFirst.swift */ = {isa = PBXFileReference; lastKnownFileType = sourcecode.swift; path = TakeFirst.swift; sourceTree = "<group>"; };
		9A2D5CAD259F8112005682ED /* TakeLast.swift */ = {isa = PBXFileReference; lastKnownFileType = sourcecode.swift; path = TakeLast.swift; sourceTree = "<group>"; };
		9A2D5CB7259F8199005682ED /* TakeWhile.swift */ = {isa = PBXFileReference; lastKnownFileType = sourcecode.swift; path = TakeWhile.swift; sourceTree = "<group>"; };
		9A2D5CC1259F81FC005682ED /* SkipFirst.swift */ = {isa = PBXFileReference; lastKnownFileType = sourcecode.swift; path = SkipFirst.swift; sourceTree = "<group>"; };
		9A2D5CCB259F8263005682ED /* SkipWhile.swift */ = {isa = PBXFileReference; lastKnownFileType = sourcecode.swift; path = SkipWhile.swift; sourceTree = "<group>"; };
		9A2D5C4E259F7B21005682ED /* MapError.swift */ = {isa = PBXFileReference; lastKnownFileType = sourcecode.swift; path = MapError.swift; sourceTree = "<group>"; };
		9A2D5C58259F7B31005682ED /* Materialize.swift */ = {isa = PBXFileReference; lastKnownFileType = sourcecode.swift; path = Materialize.swift; sourceTree = "<group>"; };
		9A2D5C62259F7B47005682ED /* MaterializeAsResult.swift */ = {isa = PBXFileReference; lastKnownFileType = sourcecode.swift; path = MaterializeAsResult.swift; sourceTree = "<group>"; };
		9A2D5C76259F7D3D005682ED /* AttemptMap.swift */ = {isa = PBXFileReference; lastKnownFileType = sourcecode.swift; path = AttemptMap.swift; sourceTree = "<group>"; };
		9A2D5C80259F7E3E005682ED /* DematerializeResults.swift */ = {isa = PBXFileReference; lastKnownFileType = sourcecode.swift; path = DematerializeResults.swift; sourceTree = "<group>"; };
		9A2D5C8A259F7ED5005682ED /* Dematerialize.swift */ = {isa = PBXFileReference; lastKnownFileType = sourcecode.swift; path = Dematerialize.swift; sourceTree = "<group>"; };
>>>>>>> 384b4643
		9A67963A1F6056B90058C5B4 /* UninhabitedTypeGuards.swift */ = {isa = PBXFileReference; fileEncoding = 4; lastKnownFileType = sourcecode.swift; path = UninhabitedTypeGuards.swift; sourceTree = "<group>"; };
		9A681A9D1E5A241B00B097CF /* DeprecationSpec.swift */ = {isa = PBXFileReference; fileEncoding = 4; lastKnownFileType = sourcecode.swift; path = DeprecationSpec.swift; sourceTree = "<group>"; };
		9A9100DE1E0E6E620093E346 /* ValidatingProperty.swift */ = {isa = PBXFileReference; fileEncoding = 4; lastKnownFileType = sourcecode.swift; path = ValidatingProperty.swift; sourceTree = "<group>"; };
		9ABCB1841D2A5B5A00BCA243 /* Deprecations+Removals.swift */ = {isa = PBXFileReference; fileEncoding = 4; lastKnownFileType = sourcecode.swift; path = "Deprecations+Removals.swift"; sourceTree = "<group>"; };
		9AFA490B24E9A0C4003D263C /* Observer.swift */ = {isa = PBXFileReference; lastKnownFileType = sourcecode.swift; path = Observer.swift; sourceTree = "<group>"; };
		9AFA491024E9A196003D263C /* Map.swift */ = {isa = PBXFileReference; lastKnownFileType = sourcecode.swift; path = Map.swift; sourceTree = "<group>"; };
		9AFA491A24E9A925003D263C /* Filter.swift */ = {isa = PBXFileReference; lastKnownFileType = sourcecode.swift; path = Filter.swift; sourceTree = "<group>"; };
		9AFA491F24E9A988003D263C /* CompactMap.swift */ = {isa = PBXFileReference; lastKnownFileType = sourcecode.swift; path = CompactMap.swift; sourceTree = "<group>"; };
		9AFA492424E9B15C003D263C /* Operators.swift */ = {isa = PBXFileReference; lastKnownFileType = sourcecode.swift; path = Operators.swift; sourceTree = "<group>"; };
		A97451331B3A935E00F48E55 /* watchOS-Application.xcconfig */ = {isa = PBXFileReference; fileEncoding = 4; lastKnownFileType = text.xcconfig; path = "watchOS-Application.xcconfig"; sourceTree = "<group>"; };
		A97451341B3A935E00F48E55 /* watchOS-Base.xcconfig */ = {isa = PBXFileReference; fileEncoding = 4; lastKnownFileType = text.xcconfig; path = "watchOS-Base.xcconfig"; sourceTree = "<group>"; };
		A97451351B3A935E00F48E55 /* watchOS-Framework.xcconfig */ = {isa = PBXFileReference; fileEncoding = 4; lastKnownFileType = text.xcconfig; path = "watchOS-Framework.xcconfig"; sourceTree = "<group>"; };
		A97451361B3A935E00F48E55 /* watchOS-StaticLibrary.xcconfig */ = {isa = PBXFileReference; fileEncoding = 4; lastKnownFileType = text.xcconfig; path = "watchOS-StaticLibrary.xcconfig"; sourceTree = "<group>"; };
		A9B315541B3940610001CB9C /* ReactiveSwift.framework */ = {isa = PBXFileReference; explicitFileType = wrapper.framework; includeInIndex = 0; path = ReactiveSwift.framework; sourceTree = BUILT_PRODUCTS_DIR; };
		B696FB801A7640C00075236D /* TestError.swift */ = {isa = PBXFileReference; fileEncoding = 4; lastKnownFileType = sourcecode.swift; path = TestError.swift; sourceTree = "<group>"; };
		BE9CF3941D751B6B003AE479 /* UnidirectionalBinding.swift */ = {isa = PBXFileReference; fileEncoding = 4; lastKnownFileType = sourcecode.swift; path = UnidirectionalBinding.swift; sourceTree = "<group>"; };
		BFA6B94A1A76044800C846D1 /* SignalProducerNimbleMatchers.swift */ = {isa = PBXFileReference; fileEncoding = 4; lastKnownFileType = sourcecode.swift; path = SignalProducerNimbleMatchers.swift; sourceTree = "<group>"; };
		C79B64731CD38B2B003F2376 /* TestLogger.swift */ = {isa = PBXFileReference; fileEncoding = 4; lastKnownFileType = sourcecode.swift; path = TestLogger.swift; sourceTree = "<group>"; };
		C79B647B1CD52E23003F2376 /* EventLogger.swift */ = {isa = PBXFileReference; fileEncoding = 4; lastKnownFileType = sourcecode.swift; path = EventLogger.swift; sourceTree = "<group>"; };
		CA6F284F1C52626B001879D2 /* FlattenSpec.swift */ = {isa = PBXFileReference; fileEncoding = 4; lastKnownFileType = sourcecode.swift; path = FlattenSpec.swift; sourceTree = "<group>"; };
		D021671C1A6CD50500987861 /* ActionSpec.swift */ = {isa = PBXFileReference; fileEncoding = 4; lastKnownFileType = sourcecode.swift; lineEnding = 0; path = ActionSpec.swift; sourceTree = "<group>"; xcLanguageSpecificationIdentifier = xcode.lang.swift; };
		D037672B19EDA75D00A782A9 /* Quick.framework */ = {isa = PBXFileReference; lastKnownFileType = wrapper.framework; path = Quick.framework; sourceTree = BUILT_PRODUCTS_DIR; };
		D03B4A3C19F4C39A009E02AC /* FoundationExtensions.swift */ = {isa = PBXFileReference; fileEncoding = 4; lastKnownFileType = sourcecode.swift; path = FoundationExtensions.swift; sourceTree = "<group>"; };
		D04725EA19E49ED7006002AA /* ReactiveSwift.framework */ = {isa = PBXFileReference; explicitFileType = wrapper.framework; includeInIndex = 0; path = ReactiveSwift.framework; sourceTree = BUILT_PRODUCTS_DIR; };
		D04725EE19E49ED7006002AA /* Info.plist */ = {isa = PBXFileReference; lastKnownFileType = text.plist.xml; path = Info.plist; sourceTree = "<group>"; };
		D04725EF19E49ED7006002AA /* ReactiveSwift.h */ = {isa = PBXFileReference; lastKnownFileType = sourcecode.c.h; path = ReactiveSwift.h; sourceTree = "<group>"; };
		D04725F519E49ED7006002AA /* ReactiveSwiftTests.xctest */ = {isa = PBXFileReference; explicitFileType = wrapper.cfbundle; includeInIndex = 0; path = ReactiveSwiftTests.xctest; sourceTree = BUILT_PRODUCTS_DIR; };
		D04725FB19E49ED7006002AA /* Info.plist */ = {isa = PBXFileReference; lastKnownFileType = text.plist.xml; path = Info.plist; sourceTree = "<group>"; };
		D047260C19E49F82006002AA /* ReactiveSwift.framework */ = {isa = PBXFileReference; explicitFileType = wrapper.framework; includeInIndex = 0; path = ReactiveSwift.framework; sourceTree = BUILT_PRODUCTS_DIR; };
		D047261619E49F82006002AA /* ReactiveSwiftTests.xctest */ = {isa = PBXFileReference; explicitFileType = wrapper.cfbundle; includeInIndex = 0; path = ReactiveSwiftTests.xctest; sourceTree = BUILT_PRODUCTS_DIR; };
		D047262719E49FE8006002AA /* Common.xcconfig */ = {isa = PBXFileReference; lastKnownFileType = text.xcconfig; path = Common.xcconfig; sourceTree = "<group>"; };
		D047262919E49FE8006002AA /* Debug.xcconfig */ = {isa = PBXFileReference; lastKnownFileType = text.xcconfig; path = Debug.xcconfig; sourceTree = "<group>"; };
		D047262A19E49FE8006002AA /* Profile.xcconfig */ = {isa = PBXFileReference; lastKnownFileType = text.xcconfig; path = Profile.xcconfig; sourceTree = "<group>"; };
		D047262B19E49FE8006002AA /* Release.xcconfig */ = {isa = PBXFileReference; lastKnownFileType = text.xcconfig; path = Release.xcconfig; sourceTree = "<group>"; };
		D047262C19E49FE8006002AA /* Test.xcconfig */ = {isa = PBXFileReference; lastKnownFileType = text.xcconfig; path = Test.xcconfig; sourceTree = "<group>"; };
		D047262E19E49FE8006002AA /* Application.xcconfig */ = {isa = PBXFileReference; lastKnownFileType = text.xcconfig; path = Application.xcconfig; sourceTree = "<group>"; };
		D047262F19E49FE8006002AA /* Framework.xcconfig */ = {isa = PBXFileReference; lastKnownFileType = text.xcconfig; path = Framework.xcconfig; sourceTree = "<group>"; };
		D047263019E49FE8006002AA /* StaticLibrary.xcconfig */ = {isa = PBXFileReference; lastKnownFileType = text.xcconfig; path = StaticLibrary.xcconfig; sourceTree = "<group>"; };
		D047263219E49FE8006002AA /* iOS-Application.xcconfig */ = {isa = PBXFileReference; lastKnownFileType = text.xcconfig; path = "iOS-Application.xcconfig"; sourceTree = "<group>"; };
		D047263319E49FE8006002AA /* iOS-Base.xcconfig */ = {isa = PBXFileReference; lastKnownFileType = text.xcconfig; path = "iOS-Base.xcconfig"; sourceTree = "<group>"; };
		D047263419E49FE8006002AA /* iOS-Framework.xcconfig */ = {isa = PBXFileReference; lastKnownFileType = text.xcconfig; path = "iOS-Framework.xcconfig"; sourceTree = "<group>"; };
		D047263519E49FE8006002AA /* iOS-StaticLibrary.xcconfig */ = {isa = PBXFileReference; lastKnownFileType = text.xcconfig; path = "iOS-StaticLibrary.xcconfig"; sourceTree = "<group>"; };
		D047263719E49FE8006002AA /* Mac-Application.xcconfig */ = {isa = PBXFileReference; lastKnownFileType = text.xcconfig; path = "Mac-Application.xcconfig"; sourceTree = "<group>"; };
		D047263819E49FE8006002AA /* Mac-Base.xcconfig */ = {isa = PBXFileReference; lastKnownFileType = text.xcconfig; path = "Mac-Base.xcconfig"; sourceTree = "<group>"; };
		D047263919E49FE8006002AA /* Mac-DynamicLibrary.xcconfig */ = {isa = PBXFileReference; lastKnownFileType = text.xcconfig; path = "Mac-DynamicLibrary.xcconfig"; sourceTree = "<group>"; };
		D047263A19E49FE8006002AA /* Mac-Framework.xcconfig */ = {isa = PBXFileReference; lastKnownFileType = text.xcconfig; path = "Mac-Framework.xcconfig"; sourceTree = "<group>"; };
		D047263B19E49FE8006002AA /* Mac-StaticLibrary.xcconfig */ = {isa = PBXFileReference; lastKnownFileType = text.xcconfig; path = "Mac-StaticLibrary.xcconfig"; sourceTree = "<group>"; };
		D047263C19E49FE8006002AA /* README.md */ = {isa = PBXFileReference; lastKnownFileType = net.daringfireball.markdown; path = README.md; sourceTree = "<group>"; };
		D05E662419EDD82000904ACA /* Nimble.framework */ = {isa = PBXFileReference; explicitFileType = wrapper.framework; path = Nimble.framework; sourceTree = BUILT_PRODUCTS_DIR; };
		D08C54AF1A69A2AC00AD8286 /* Action.swift */ = {isa = PBXFileReference; lastKnownFileType = sourcecode.swift; path = Action.swift; sourceTree = "<group>"; };
		D08C54B01A69A2AC00AD8286 /* Property.swift */ = {isa = PBXFileReference; lastKnownFileType = sourcecode.swift; path = Property.swift; sourceTree = "<group>"; };
		D08C54B11A69A2AC00AD8286 /* Signal.swift */ = {isa = PBXFileReference; lastKnownFileType = sourcecode.swift; path = Signal.swift; sourceTree = "<group>"; };
		D08C54B21A69A2AC00AD8286 /* SignalProducer.swift */ = {isa = PBXFileReference; lastKnownFileType = sourcecode.swift; path = SignalProducer.swift; sourceTree = "<group>"; };
		D08C54B51A69A3DB00AD8286 /* Event.swift */ = {isa = PBXFileReference; fileEncoding = 4; lastKnownFileType = sourcecode.swift; path = Event.swift; sourceTree = "<group>"; };
		D0A226071A72E0E900D33B74 /* SignalSpec.swift */ = {isa = PBXFileReference; fileEncoding = 4; lastKnownFileType = sourcecode.swift; lineEnding = 0; path = SignalSpec.swift; sourceTree = "<group>"; xcLanguageSpecificationIdentifier = xcode.lang.swift; };
		D0A2260A1A72E6C500D33B74 /* SignalProducerSpec.swift */ = {isa = PBXFileReference; fileEncoding = 4; lastKnownFileType = sourcecode.swift; lineEnding = 0; path = SignalProducerSpec.swift; sourceTree = "<group>"; xcLanguageSpecificationIdentifier = xcode.lang.swift; };
		D0A2260D1A72F16D00D33B74 /* PropertySpec.swift */ = {isa = PBXFileReference; fileEncoding = 4; lastKnownFileType = sourcecode.swift; lineEnding = 0; path = PropertySpec.swift; sourceTree = "<group>"; xcLanguageSpecificationIdentifier = xcode.lang.swift; };
		D0C312BB19EF2A5800984962 /* Atomic.swift */ = {isa = PBXFileReference; fileEncoding = 4; lastKnownFileType = sourcecode.swift; path = Atomic.swift; sourceTree = "<group>"; };
		D0C312BC19EF2A5800984962 /* Bag.swift */ = {isa = PBXFileReference; fileEncoding = 4; lastKnownFileType = sourcecode.swift; path = Bag.swift; sourceTree = "<group>"; };
		D0C312BE19EF2A5800984962 /* Disposable.swift */ = {isa = PBXFileReference; fileEncoding = 4; lastKnownFileType = sourcecode.swift; path = Disposable.swift; sourceTree = "<group>"; };
		D0C312C819EF2A5800984962 /* Scheduler.swift */ = {isa = PBXFileReference; fileEncoding = 4; lastKnownFileType = sourcecode.swift; path = Scheduler.swift; sourceTree = "<group>"; };
		D0C312EE19EF2A7700984962 /* AtomicSpec.swift */ = {isa = PBXFileReference; fileEncoding = 4; lastKnownFileType = sourcecode.swift; path = AtomicSpec.swift; sourceTree = "<group>"; };
		D0C312EF19EF2A7700984962 /* BagSpec.swift */ = {isa = PBXFileReference; fileEncoding = 4; lastKnownFileType = sourcecode.swift; path = BagSpec.swift; sourceTree = "<group>"; };
		D0C312F019EF2A7700984962 /* DisposableSpec.swift */ = {isa = PBXFileReference; fileEncoding = 4; lastKnownFileType = sourcecode.swift; path = DisposableSpec.swift; sourceTree = "<group>"; };
		D0C312F219EF2A7700984962 /* SchedulerSpec.swift */ = {isa = PBXFileReference; fileEncoding = 4; lastKnownFileType = sourcecode.swift; path = SchedulerSpec.swift; sourceTree = "<group>"; };
		D8024DB11B2E1BB0005E6B9A /* SignalProducerLiftingSpec.swift */ = {isa = PBXFileReference; fileEncoding = 4; lastKnownFileType = sourcecode.swift; lineEnding = 0; path = SignalProducerLiftingSpec.swift; sourceTree = "<group>"; xcLanguageSpecificationIdentifier = xcode.lang.swift; };
		D8170FC01B100EBC004192AD /* FoundationExtensionsSpec.swift */ = {isa = PBXFileReference; fileEncoding = 4; lastKnownFileType = sourcecode.swift; path = FoundationExtensionsSpec.swift; sourceTree = "<group>"; };
		D85C65291C0D84C7005A77AD /* Flatten.swift */ = {isa = PBXFileReference; fileEncoding = 4; lastKnownFileType = sourcecode.swift; path = Flatten.swift; sourceTree = "<group>"; };
		D871D69E1B3B29A40070F16C /* Optional.swift */ = {isa = PBXFileReference; fileEncoding = 4; lastKnownFileType = sourcecode.swift; path = Optional.swift; sourceTree = "<group>"; };
		EBCC7DBB1BBF010C00A2AE92 /* Signal.Observer.swift */ = {isa = PBXFileReference; fileEncoding = 4; lastKnownFileType = sourcecode.swift; lineEnding = 0; path = Signal.Observer.swift; sourceTree = "<group>"; xcLanguageSpecificationIdentifier = xcode.lang.swift; };
/* End PBXFileReference section */

/* Begin PBXFrameworksBuildPhase section */
		57A4D2071BA13D7A00F7D4B1 /* Frameworks */ = {
			isa = PBXFrameworksBuildPhase;
			buildActionMask = 2147483647;
			files = (
			);
			runOnlyForDeploymentPostprocessing = 0;
		};
		7DFBED001CDB8C9500EE435B /* Frameworks */ = {
			isa = PBXFrameworksBuildPhase;
			buildActionMask = 2147483647;
			files = (
				CDF066CA1CDC1CA200199626 /* Nimble.framework in Frameworks */,
				CDF066CB1CDC1CA200199626 /* Quick.framework in Frameworks */,
				7DFBED081CDB8C9500EE435B /* ReactiveSwift.framework in Frameworks */,
			);
			runOnlyForDeploymentPostprocessing = 0;
		};
		A9B315501B3940610001CB9C /* Frameworks */ = {
			isa = PBXFrameworksBuildPhase;
			buildActionMask = 2147483647;
			files = (
			);
			runOnlyForDeploymentPostprocessing = 0;
		};
		D04725E619E49ED7006002AA /* Frameworks */ = {
			isa = PBXFrameworksBuildPhase;
			buildActionMask = 2147483647;
			files = (
			);
			runOnlyForDeploymentPostprocessing = 0;
		};
		D04725F219E49ED7006002AA /* Frameworks */ = {
			isa = PBXFrameworksBuildPhase;
			buildActionMask = 2147483647;
			files = (
				D05E662519EDD82000904ACA /* Nimble.framework in Frameworks */,
				D037672D19EDA75D00A782A9 /* Quick.framework in Frameworks */,
				D04725F619E49ED7006002AA /* ReactiveSwift.framework in Frameworks */,
			);
			runOnlyForDeploymentPostprocessing = 0;
		};
		D047260819E49F82006002AA /* Frameworks */ = {
			isa = PBXFrameworksBuildPhase;
			buildActionMask = 2147483647;
			files = (
			);
			runOnlyForDeploymentPostprocessing = 0;
		};
		D047261319E49F82006002AA /* Frameworks */ = {
			isa = PBXFrameworksBuildPhase;
			buildActionMask = 2147483647;
			files = (
				D05E662619EDD83000904ACA /* Nimble.framework in Frameworks */,
				D037672F19EDA78B00A782A9 /* Quick.framework in Frameworks */,
				D047261719E49F82006002AA /* ReactiveSwift.framework in Frameworks */,
			);
			runOnlyForDeploymentPostprocessing = 0;
		};
/* End PBXFrameworksBuildPhase section */

/* Begin PBXGroup section */
		57A4D2431BA13F9700F7D4B1 /* tvOS */ = {
			isa = PBXGroup;
			children = (
				57A4D2441BA13F9700F7D4B1 /* tvOS-Application.xcconfig */,
				57A4D2451BA13F9700F7D4B1 /* tvOS-Base.xcconfig */,
				57A4D2461BA13F9700F7D4B1 /* tvOS-Framework.xcconfig */,
				57A4D2471BA13F9700F7D4B1 /* tvOS-StaticLibrary.xcconfig */,
			);
			path = tvOS;
			sourceTree = "<group>";
		};
		9AFA490A24E9A062003D263C /* Observers */ = {
			isa = PBXGroup;
			children = (
				9AFA490B24E9A0C4003D263C /* Observer.swift */,
				9A2D5D1B259F9228005682ED /* UnaryAsyncOperator.swift */,
				9AFA491024E9A196003D263C /* Map.swift */,
				9AFA491A24E9A925003D263C /* Filter.swift */,
				9AFA491F24E9A988003D263C /* CompactMap.swift */,
				9AFA492424E9B15C003D263C /* Operators.swift */,
<<<<<<< HEAD
				9A2D5D25259F9373005682ED /* ObserveOn.swift */,
				9A2D5D2F259F942B005682ED /* LazyMap.swift */,
				9A2D5D39259F985B005682ED /* Delay.swift */,
=======
				9A2D5CDA259F8398005682ED /* Collect.swift */,
				9A2D5CE4259F852B005682ED /* CombinePrevious.swift */,
				9A2D5CEE259F85AE005682ED /* SkipRepeats.swift */,
				9A2D5CF8259F8634005682ED /* UniqueValues.swift */,
				9A2D5D02259F8C39005682ED /* Reduce.swift */,
				9A2D5D0C259F8D1F005682ED /* ScanMap.swift */,
				9A2D5C9E259F8059005682ED /* TakeFirst.swift */,
				9A2D5CAD259F8112005682ED /* TakeLast.swift */,
				9A2D5CB7259F8199005682ED /* TakeWhile.swift */,
				9A2D5CC1259F81FC005682ED /* SkipFirst.swift */,
				9A2D5CCB259F8263005682ED /* SkipWhile.swift */,
				9A2D5C4E259F7B21005682ED /* MapError.swift */,
				9A2D5C58259F7B31005682ED /* Materialize.swift */,
				9A2D5C62259F7B47005682ED /* MaterializeAsResult.swift */,
				9A2D5C80259F7E3E005682ED /* DematerializeResults.swift */,
				9A2D5C8A259F7ED5005682ED /* Dematerialize.swift */,
				9A2D5C76259F7D3D005682ED /* AttemptMap.swift */,
>>>>>>> 384b4643
			);
			path = Observers;
			sourceTree = "<group>";
		};
		A97451321B3A935E00F48E55 /* watchOS */ = {
			isa = PBXGroup;
			children = (
				A97451331B3A935E00F48E55 /* watchOS-Application.xcconfig */,
				A97451341B3A935E00F48E55 /* watchOS-Base.xcconfig */,
				A97451351B3A935E00F48E55 /* watchOS-Framework.xcconfig */,
				A97451361B3A935E00F48E55 /* watchOS-StaticLibrary.xcconfig */,
			);
			path = watchOS;
			sourceTree = "<group>";
		};
		D03B4A3919F4C25F009E02AC /* Signals */ = {
			isa = PBXGroup;
			children = (
				D08C54AF1A69A2AC00AD8286 /* Action.swift */,
				D85C65291C0D84C7005A77AD /* Flatten.swift */,
				4A0E10FE1D2A92720065D310 /* Lifetime.swift */,
				D08C54B01A69A2AC00AD8286 /* Property.swift */,
				9A9100DE1E0E6E620093E346 /* ValidatingProperty.swift */,
				D08C54B11A69A2AC00AD8286 /* Signal.swift */,
				D08C54B21A69A2AC00AD8286 /* SignalProducer.swift */,
				BE9CF3941D751B6B003AE479 /* UnidirectionalBinding.swift */,
				9A67963A1F6056B90058C5B4 /* UninhabitedTypeGuards.swift */,
			);
			name = Signals;
			sourceTree = "<group>";
		};
		D03B4A3B19F4C281009E02AC /* Extensions */ = {
			isa = PBXGroup;
			children = (
				9A1B824020835EEC00EB7C09 /* ResultExtensions.swift */,
				D03B4A3C19F4C39A009E02AC /* FoundationExtensions.swift */,
			);
			name = Extensions;
			sourceTree = "<group>";
		};
		D04725E019E49ED7006002AA = {
			isa = PBXGroup;
			children = (
				D04725EC19E49ED7006002AA /* ReactiveSwift */,
				D04725F919E49ED7006002AA /* ReactiveSwiftTests */,
				D047262519E49FE8006002AA /* Configuration */,
				D04725EB19E49ED7006002AA /* Products */,
			);
			sourceTree = "<group>";
			usesTabs = 1;
		};
		D04725EB19E49ED7006002AA /* Products */ = {
			isa = PBXGroup;
			children = (
				D04725EA19E49ED7006002AA /* ReactiveSwift.framework */,
				D04725F519E49ED7006002AA /* ReactiveSwiftTests.xctest */,
				D047260C19E49F82006002AA /* ReactiveSwift.framework */,
				D047261619E49F82006002AA /* ReactiveSwiftTests.xctest */,
				A9B315541B3940610001CB9C /* ReactiveSwift.framework */,
				57A4D2411BA13D7A00F7D4B1 /* ReactiveSwift.framework */,
				7DFBED031CDB8C9500EE435B /* ReactiveSwiftTests.xctest */,
			);
			name = Products;
			sourceTree = "<group>";
		};
		D04725EC19E49ED7006002AA /* ReactiveSwift */ = {
			isa = PBXGroup;
			children = (
				9AFA490A24E9A062003D263C /* Observers */,
				D04725EF19E49ED7006002AA /* ReactiveSwift.h */,
				D0C312BB19EF2A5800984962 /* Atomic.swift */,
				D0C312BC19EF2A5800984962 /* Bag.swift */,
				D0C312BE19EF2A5800984962 /* Disposable.swift */,
				D08C54B51A69A3DB00AD8286 /* Event.swift */,
				EBCC7DBB1BBF010C00A2AE92 /* Signal.Observer.swift */,
				D871D69E1B3B29A40070F16C /* Optional.swift */,
				9A090C131DA0309E00EE97CA /* Reactive.swift */,
				D0C312C819EF2A5800984962 /* Scheduler.swift */,
				C79B647B1CD52E23003F2376 /* EventLogger.swift */,
				D03B4A3919F4C25F009E02AC /* Signals */,
				D03B4A3B19F4C281009E02AC /* Extensions */,
				9ABCB1841D2A5B5A00BCA243 /* Deprecations+Removals.swift */,
				D04725ED19E49ED7006002AA /* Supporting Files */,
			);
			name = ReactiveSwift;
			path = Sources;
			sourceTree = "<group>";
		};
		D04725ED19E49ED7006002AA /* Supporting Files */ = {
			isa = PBXGroup;
			children = (
				D04725EE19E49ED7006002AA /* Info.plist */,
			);
			name = "Supporting Files";
			sourceTree = "<group>";
		};
		D04725F919E49ED7006002AA /* ReactiveSwiftTests */ = {
			isa = PBXGroup;
			children = (
				D021671C1A6CD50500987861 /* ActionSpec.swift */,
				D0C312EE19EF2A7700984962 /* AtomicSpec.swift */,
				D0C312EF19EF2A7700984962 /* BagSpec.swift */,
				D0C312F019EF2A7700984962 /* DisposableSpec.swift */,
				CA6F284F1C52626B001879D2 /* FlattenSpec.swift */,
				D8170FC01B100EBC004192AD /* FoundationExtensionsSpec.swift */,
				4A0E11031D2A95200065D310 /* LifetimeSpec.swift */,
				D0A2260D1A72F16D00D33B74 /* PropertySpec.swift */,
				4A0AB6711DC28EFF00AA1E81 /* ReactiveExtensionsSpec.swift */,
				D0C312F219EF2A7700984962 /* SchedulerSpec.swift */,
				02D260291C1D6DAF003ACC61 /* SignalLifetimeSpec.swift */,
				D8024DB11B2E1BB0005E6B9A /* SignalProducerLiftingSpec.swift */,
				D0A2260A1A72E6C500D33B74 /* SignalProducerSpec.swift */,
				D0A226071A72E0E900D33B74 /* SignalSpec.swift */,
				B696FB801A7640C00075236D /* TestError.swift */,
				C79B64731CD38B2B003F2376 /* TestLogger.swift */,
				9A1D067C1D948A2200ACF44C /* UnidirectionalBindingSpec.swift */,
				9A1A4F981E16961C006F3039 /* ValidatingPropertySpec.swift */,
				9A681A9D1E5A241B00B097CF /* DeprecationSpec.swift */,
				D04725FA19E49ED7006002AA /* Supporting Files */,
			);
			name = ReactiveSwiftTests;
			path = Tests/ReactiveSwiftTests;
			sourceTree = "<group>";
		};
		D04725FA19E49ED7006002AA /* Supporting Files */ = {
			isa = PBXGroup;
			children = (
				D05E662419EDD82000904ACA /* Nimble.framework */,
				D037672B19EDA75D00A782A9 /* Quick.framework */,
				BFA6B94A1A76044800C846D1 /* SignalProducerNimbleMatchers.swift */,
				5B8CAB7E24787D6500717AB5 /* QueueScheduler+Factory.swift */,
				D04725FB19E49ED7006002AA /* Info.plist */,
			);
			name = "Supporting Files";
			sourceTree = "<group>";
		};
		D047262519E49FE8006002AA /* Configuration */ = {
			isa = PBXGroup;
			children = (
				D047262619E49FE8006002AA /* Base */,
				D047263119E49FE8006002AA /* iOS */,
				D047263619E49FE8006002AA /* Mac OS X */,
				A97451321B3A935E00F48E55 /* watchOS */,
				57A4D2431BA13F9700F7D4B1 /* tvOS */,
				D047263C19E49FE8006002AA /* README.md */,
			);
			name = Configuration;
			path = Carthage/Checkouts/xcconfigs;
			sourceTree = "<group>";
		};
		D047262619E49FE8006002AA /* Base */ = {
			isa = PBXGroup;
			children = (
				D047262719E49FE8006002AA /* Common.xcconfig */,
				D047262819E49FE8006002AA /* Configurations */,
				D047262D19E49FE8006002AA /* Targets */,
			);
			path = Base;
			sourceTree = "<group>";
		};
		D047262819E49FE8006002AA /* Configurations */ = {
			isa = PBXGroup;
			children = (
				D047262919E49FE8006002AA /* Debug.xcconfig */,
				D047262A19E49FE8006002AA /* Profile.xcconfig */,
				D047262B19E49FE8006002AA /* Release.xcconfig */,
				D047262C19E49FE8006002AA /* Test.xcconfig */,
			);
			path = Configurations;
			sourceTree = "<group>";
		};
		D047262D19E49FE8006002AA /* Targets */ = {
			isa = PBXGroup;
			children = (
				D047262E19E49FE8006002AA /* Application.xcconfig */,
				D047262F19E49FE8006002AA /* Framework.xcconfig */,
				D047263019E49FE8006002AA /* StaticLibrary.xcconfig */,
			);
			path = Targets;
			sourceTree = "<group>";
		};
		D047263119E49FE8006002AA /* iOS */ = {
			isa = PBXGroup;
			children = (
				D047263219E49FE8006002AA /* iOS-Application.xcconfig */,
				D047263319E49FE8006002AA /* iOS-Base.xcconfig */,
				D047263419E49FE8006002AA /* iOS-Framework.xcconfig */,
				D047263519E49FE8006002AA /* iOS-StaticLibrary.xcconfig */,
			);
			path = iOS;
			sourceTree = "<group>";
		};
		D047263619E49FE8006002AA /* Mac OS X */ = {
			isa = PBXGroup;
			children = (
				D047263719E49FE8006002AA /* Mac-Application.xcconfig */,
				D047263819E49FE8006002AA /* Mac-Base.xcconfig */,
				D047263919E49FE8006002AA /* Mac-DynamicLibrary.xcconfig */,
				D047263A19E49FE8006002AA /* Mac-Framework.xcconfig */,
				D047263B19E49FE8006002AA /* Mac-StaticLibrary.xcconfig */,
			);
			path = "Mac OS X";
			sourceTree = "<group>";
		};
/* End PBXGroup section */

/* Begin PBXHeadersBuildPhase section */
		57A4D2091BA13D7A00F7D4B1 /* Headers */ = {
			isa = PBXHeadersBuildPhase;
			buildActionMask = 2147483647;
			files = (
				57A4D20A1BA13D7A00F7D4B1 /* ReactiveSwift.h in Headers */,
			);
			runOnlyForDeploymentPostprocessing = 0;
		};
		A9B315511B3940610001CB9C /* Headers */ = {
			isa = PBXHeadersBuildPhase;
			buildActionMask = 2147483647;
			files = (
				A9B315CA1B3940AB0001CB9C /* ReactiveSwift.h in Headers */,
			);
			runOnlyForDeploymentPostprocessing = 0;
		};
		D04725E719E49ED7006002AA /* Headers */ = {
			isa = PBXHeadersBuildPhase;
			buildActionMask = 2147483647;
			files = (
				D04725F019E49ED7006002AA /* ReactiveSwift.h in Headers */,
			);
			runOnlyForDeploymentPostprocessing = 0;
		};
		D047260919E49F82006002AA /* Headers */ = {
			isa = PBXHeadersBuildPhase;
			buildActionMask = 2147483647;
			files = (
				D037666419EDA43C00A782A9 /* ReactiveSwift.h in Headers */,
			);
			runOnlyForDeploymentPostprocessing = 0;
		};
/* End PBXHeadersBuildPhase section */

/* Begin PBXNativeTarget section */
		57A4D1AF1BA13D7A00F7D4B1 /* ReactiveSwift-tvOS */ = {
			isa = PBXNativeTarget;
			buildConfigurationList = 57A4D23C1BA13D7A00F7D4B1 /* Build configuration list for PBXNativeTarget "ReactiveSwift-tvOS" */;
			buildPhases = (
				57A4D2091BA13D7A00F7D4B1 /* Headers */,
				57A4D1B01BA13D7A00F7D4B1 /* Sources */,
				57A4D2071BA13D7A00F7D4B1 /* Frameworks */,
				57A4D23B1BA13D7A00F7D4B1 /* Resources */,
			);
			buildRules = (
			);
			dependencies = (
			);
			name = "ReactiveSwift-tvOS";
			productName = "ReactiveSwift-tvOS";
			productReference = 57A4D2411BA13D7A00F7D4B1 /* ReactiveSwift.framework */;
			productType = "com.apple.product-type.framework";
		};
		7DFBED021CDB8C9500EE435B /* ReactiveSwift-tvOSTests */ = {
			isa = PBXNativeTarget;
			buildConfigurationList = 7DFBED0F1CDB8C9500EE435B /* Build configuration list for PBXNativeTarget "ReactiveSwift-tvOSTests" */;
			buildPhases = (
				7DFBECFF1CDB8C9500EE435B /* Sources */,
				7DFBED001CDB8C9500EE435B /* Frameworks */,
				7DFBED011CDB8C9500EE435B /* Resources */,
				7DFBED151CDB8CEC00EE435B /* Copy Frameworks */,
			);
			buildRules = (
			);
			dependencies = (
				7DFBED0A1CDB8C9500EE435B /* PBXTargetDependency */,
			);
			name = "ReactiveSwift-tvOSTests";
			productName = "ReactiveSwift-tvOSTests";
			productReference = 7DFBED031CDB8C9500EE435B /* ReactiveSwiftTests.xctest */;
			productType = "com.apple.product-type.bundle.unit-test";
		};
		A9B315531B3940610001CB9C /* ReactiveSwift-watchOS */ = {
			isa = PBXNativeTarget;
			buildConfigurationList = A9B3155D1B3940610001CB9C /* Build configuration list for PBXNativeTarget "ReactiveSwift-watchOS" */;
			buildPhases = (
				A9B315511B3940610001CB9C /* Headers */,
				A9B3154F1B3940610001CB9C /* Sources */,
				A9B315501B3940610001CB9C /* Frameworks */,
				A9B315521B3940610001CB9C /* Resources */,
			);
			buildRules = (
			);
			dependencies = (
			);
			name = "ReactiveSwift-watchOS";
			productName = "ReactiveSwift-watchOS";
			productReference = A9B315541B3940610001CB9C /* ReactiveSwift.framework */;
			productType = "com.apple.product-type.framework";
		};
		D04725E919E49ED7006002AA /* ReactiveSwift-macOS */ = {
			isa = PBXNativeTarget;
			buildConfigurationList = D047260019E49ED7006002AA /* Build configuration list for PBXNativeTarget "ReactiveSwift-macOS" */;
			buildPhases = (
				D04725E719E49ED7006002AA /* Headers */,
				D04725E519E49ED7006002AA /* Sources */,
				D04725E619E49ED7006002AA /* Frameworks */,
				D04725E819E49ED7006002AA /* Resources */,
			);
			buildRules = (
			);
			dependencies = (
			);
			name = "ReactiveSwift-macOS";
			productName = "ReactiveSwift-macOS";
			productReference = D04725EA19E49ED7006002AA /* ReactiveSwift.framework */;
			productType = "com.apple.product-type.framework";
		};
		D04725F419E49ED7006002AA /* ReactiveSwift-macOSTests */ = {
			isa = PBXNativeTarget;
			buildConfigurationList = D047260319E49ED7006002AA /* Build configuration list for PBXNativeTarget "ReactiveSwift-macOSTests" */;
			buildPhases = (
				D04725F119E49ED7006002AA /* Sources */,
				D04725F219E49ED7006002AA /* Frameworks */,
				D04725F319E49ED7006002AA /* Resources */,
			);
			buildRules = (
			);
			dependencies = (
				D04725F819E49ED7006002AA /* PBXTargetDependency */,
			);
			name = "ReactiveSwift-macOSTests";
			productName = "ReactiveSwift-macOSTests";
			productReference = D04725F519E49ED7006002AA /* ReactiveSwiftTests.xctest */;
			productType = "com.apple.product-type.bundle.unit-test";
		};
		D047260B19E49F82006002AA /* ReactiveSwift-iOS */ = {
			isa = PBXNativeTarget;
			buildConfigurationList = D047261F19E49F82006002AA /* Build configuration list for PBXNativeTarget "ReactiveSwift-iOS" */;
			buildPhases = (
				D047260919E49F82006002AA /* Headers */,
				D047260719E49F82006002AA /* Sources */,
				D047260819E49F82006002AA /* Frameworks */,
				D047260A19E49F82006002AA /* Resources */,
			);
			buildRules = (
			);
			dependencies = (
			);
			name = "ReactiveSwift-iOS";
			productName = "ReactiveSwift-iOS";
			productReference = D047260C19E49F82006002AA /* ReactiveSwift.framework */;
			productType = "com.apple.product-type.framework";
		};
		D047261519E49F82006002AA /* ReactiveSwift-iOSTests */ = {
			isa = PBXNativeTarget;
			buildConfigurationList = D047262219E49F82006002AA /* Build configuration list for PBXNativeTarget "ReactiveSwift-iOSTests" */;
			buildPhases = (
				D047261219E49F82006002AA /* Sources */,
				D047261319E49F82006002AA /* Frameworks */,
				D047261419E49F82006002AA /* Resources */,
				D01B7B6119EDD8F600D26E01 /* Copy Frameworks */,
			);
			buildRules = (
			);
			dependencies = (
				D047261919E49F82006002AA /* PBXTargetDependency */,
			);
			name = "ReactiveSwift-iOSTests";
			productName = "ReactiveSwift-iOSTests";
			productReference = D047261619E49F82006002AA /* ReactiveSwiftTests.xctest */;
			productType = "com.apple.product-type.bundle.unit-test";
		};
/* End PBXNativeTarget section */

/* Begin PBXProject section */
		D04725E119E49ED7006002AA /* Project object */ = {
			isa = PBXProject;
			attributes = {
				LastSwiftUpdateCheck = 0730;
				LastUpgradeCheck = 0710;
				ORGANIZATIONNAME = GitHub;
				TargetAttributes = {
					57A4D1AF1BA13D7A00F7D4B1 = {
						LastSwiftMigration = 0800;
					};
					7DFBED021CDB8C9500EE435B = {
						CreatedOnToolsVersion = 7.3.1;
						LastSwiftMigration = 0800;
					};
					A9B315531B3940610001CB9C = {
						CreatedOnToolsVersion = 7.0;
						LastSwiftMigration = 0800;
					};
					D04725E919E49ED7006002AA = {
						CreatedOnToolsVersion = 6.1;
						LastSwiftMigration = 1020;
					};
					D04725F419E49ED7006002AA = {
						CreatedOnToolsVersion = 6.1;
						LastSwiftMigration = 1020;
					};
					D047260B19E49F82006002AA = {
						CreatedOnToolsVersion = 6.1;
						LastSwiftMigration = 0800;
					};
					D047261519E49F82006002AA = {
						CreatedOnToolsVersion = 6.1;
						LastSwiftMigration = 0800;
					};
				};
			};
			buildConfigurationList = D04725E419E49ED7006002AA /* Build configuration list for PBXProject "ReactiveSwift" */;
			compatibilityVersion = "Xcode 3.2";
			developmentRegion = en;
			hasScannedForEncodings = 0;
			knownRegions = (
				en,
				Base,
			);
			mainGroup = D04725E019E49ED7006002AA;
			productRefGroup = D04725EB19E49ED7006002AA /* Products */;
			projectDirPath = "";
			projectRoot = "";
			targets = (
				D04725E919E49ED7006002AA /* ReactiveSwift-macOS */,
				D04725F419E49ED7006002AA /* ReactiveSwift-macOSTests */,
				D047260B19E49F82006002AA /* ReactiveSwift-iOS */,
				D047261519E49F82006002AA /* ReactiveSwift-iOSTests */,
				A9B315531B3940610001CB9C /* ReactiveSwift-watchOS */,
				57A4D1AF1BA13D7A00F7D4B1 /* ReactiveSwift-tvOS */,
				7DFBED021CDB8C9500EE435B /* ReactiveSwift-tvOSTests */,
			);
		};
/* End PBXProject section */

/* Begin PBXResourcesBuildPhase section */
		57A4D23B1BA13D7A00F7D4B1 /* Resources */ = {
			isa = PBXResourcesBuildPhase;
			buildActionMask = 2147483647;
			files = (
			);
			runOnlyForDeploymentPostprocessing = 0;
		};
		7DFBED011CDB8C9500EE435B /* Resources */ = {
			isa = PBXResourcesBuildPhase;
			buildActionMask = 2147483647;
			files = (
			);
			runOnlyForDeploymentPostprocessing = 0;
		};
		A9B315521B3940610001CB9C /* Resources */ = {
			isa = PBXResourcesBuildPhase;
			buildActionMask = 2147483647;
			files = (
			);
			runOnlyForDeploymentPostprocessing = 0;
		};
		D04725E819E49ED7006002AA /* Resources */ = {
			isa = PBXResourcesBuildPhase;
			buildActionMask = 2147483647;
			files = (
			);
			runOnlyForDeploymentPostprocessing = 0;
		};
		D04725F319E49ED7006002AA /* Resources */ = {
			isa = PBXResourcesBuildPhase;
			buildActionMask = 2147483647;
			files = (
			);
			runOnlyForDeploymentPostprocessing = 0;
		};
		D047260A19E49F82006002AA /* Resources */ = {
			isa = PBXResourcesBuildPhase;
			buildActionMask = 2147483647;
			files = (
			);
			runOnlyForDeploymentPostprocessing = 0;
		};
		D047261419E49F82006002AA /* Resources */ = {
			isa = PBXResourcesBuildPhase;
			buildActionMask = 2147483647;
			files = (
			);
			runOnlyForDeploymentPostprocessing = 0;
		};
/* End PBXResourcesBuildPhase section */

/* Begin PBXSourcesBuildPhase section */
		57A4D1B01BA13D7A00F7D4B1 /* Sources */ = {
			isa = PBXSourcesBuildPhase;
			buildActionMask = 2147483647;
			files = (
				57A4D1B11BA13D7A00F7D4B1 /* Optional.swift in Sources */,
				57A4D1B41BA13D7A00F7D4B1 /* Disposable.swift in Sources */,
				57A4D1B61BA13D7A00F7D4B1 /* Event.swift in Sources */,
				57A4D1B81BA13D7A00F7D4B1 /* Scheduler.swift in Sources */,
				9A9100E21E0E6E680093E346 /* ValidatingProperty.swift in Sources */,
				9A2D5CF2259F85AE005682ED /* SkipRepeats.swift in Sources */,
				9A2D5CBB259F8199005682ED /* TakeWhile.swift in Sources */,
				57A4D1B91BA13D7A00F7D4B1 /* Action.swift in Sources */,
				57A4D1BA1BA13D7A00F7D4B1 /* Property.swift in Sources */,
				9A2D5C5C259F7B31005682ED /* Materialize.swift in Sources */,
				9A090C171DA0309E00EE97CA /* Reactive.swift in Sources */,
				9A2D5D1F259F9228005682ED /* UnaryAsyncOperator.swift in Sources */,
				9A2D5D3D259F985B005682ED /* Delay.swift in Sources */,
				57A4D1BB1BA13D7A00F7D4B1 /* Signal.swift in Sources */,
				9AFA492824E9B15C003D263C /* Operators.swift in Sources */,
				9A2D5D10259F8D1F005682ED /* ScanMap.swift in Sources */,
				9A2D5CE8259F852B005682ED /* CombinePrevious.swift in Sources */,
				9A67963E1F6059440058C5B4 /* UninhabitedTypeGuards.swift in Sources */,
				9A2D5D06259F8C39005682ED /* Reduce.swift in Sources */,
				9AFA491424E9A196003D263C /* Map.swift in Sources */,
<<<<<<< HEAD
				9A2D5D33259F942B005682ED /* LazyMap.swift in Sources */,
=======
				9A2D5CFC259F8634005682ED /* UniqueValues.swift in Sources */,
				9A2D5C66259F7B47005682ED /* MaterializeAsResult.swift in Sources */,
				9AFA491424E9A196003D263C /* Map.swift in Sources */,
				9A2D5C8E259F7ED5005682ED /* Dematerialize.swift in Sources */,
>>>>>>> 384b4643
				9AFA491E24E9A925003D263C /* Filter.swift in Sources */,
				9A2D5CDE259F8398005682ED /* Collect.swift in Sources */,
				57A4D1BC1BA13D7A00F7D4B1 /* SignalProducer.swift in Sources */,
				57A4D1BD1BA13D7A00F7D4B1 /* Atomic.swift in Sources */,
				57A4D1BE1BA13D7A00F7D4B1 /* Bag.swift in Sources */,
				9A1B824420835EEC00EB7C09 /* ResultExtensions.swift in Sources */,
				57A4D1C01BA13D7A00F7D4B1 /* FoundationExtensions.swift in Sources */,
				9A2D5CC5259F81FC005682ED /* SkipFirst.swift in Sources */,
				9AFA490F24E9A0C4003D263C /* Observer.swift in Sources */,
				D85C652D1C0E70E5005A77AD /* Flatten.swift in Sources */,
				9ABCB1881D2A5B5A00BCA243 /* Deprecations+Removals.swift in Sources */,
				EBCC7DBF1BBF01E200A2AE92 /* Signal.Observer.swift in Sources */,
				9A2D5C7A259F7D3D005682ED /* AttemptMap.swift in Sources */,
				C79B64801CD52E4E003F2376 /* EventLogger.swift in Sources */,
				9A2D5CA2259F8059005682ED /* TakeFirst.swift in Sources */,
				9AFA492324E9A988003D263C /* CompactMap.swift in Sources */,
				9A2D5D29259F9373005682ED /* ObserveOn.swift in Sources */,
				4A0E11021D2A92720065D310 /* Lifetime.swift in Sources */,
				9A2D5CB1259F8112005682ED /* TakeLast.swift in Sources */,
				BE9CF3981D751B71003AE479 /* UnidirectionalBinding.swift in Sources */,
				9A2D5CCF259F8263005682ED /* SkipWhile.swift in Sources */,
				9A2D5C84259F7E3E005682ED /* DematerializeResults.swift in Sources */,
				9A2D5C52259F7B21005682ED /* MapError.swift in Sources */,
			);
			runOnlyForDeploymentPostprocessing = 0;
		};
		7DFBECFF1CDB8C9500EE435B /* Sources */ = {
			isa = PBXSourcesBuildPhase;
			buildActionMask = 2147483647;
			files = (
				7DFBED221CDB8DE300EE435B /* ActionSpec.swift in Sources */,
				7DFBED231CDB8DE300EE435B /* AtomicSpec.swift in Sources */,
				7DFBED241CDB8DE300EE435B /* BagSpec.swift in Sources */,
				7DFBED251CDB8DE300EE435B /* DisposableSpec.swift in Sources */,
				7DFBED261CDB8DE300EE435B /* FoundationExtensionsSpec.swift in Sources */,
				7DFBED281CDB8DE300EE435B /* PropertySpec.swift in Sources */,
				7DFBED291CDB8DE300EE435B /* SchedulerSpec.swift in Sources */,
				7DFBED2A1CDB8DE300EE435B /* SignalLifetimeSpec.swift in Sources */,
				7DFBED2B1CDB8DE300EE435B /* SignalProducerSpec.swift in Sources */,
				9A681AA01E5A241B00B097CF /* DeprecationSpec.swift in Sources */,
				7DFBED2C1CDB8DE300EE435B /* SignalProducerLiftingSpec.swift in Sources */,
				7DFBED2D1CDB8DE300EE435B /* SignalSpec.swift in Sources */,
				7DFBED2E1CDB8DE300EE435B /* FlattenSpec.swift in Sources */,
				7DFBED2F1CDB8DE300EE435B /* TestError.swift in Sources */,
				7DFBED301CDB8DE300EE435B /* TestLogger.swift in Sources */,
				9A1D067F1D948A2300ACF44C /* UnidirectionalBindingSpec.swift in Sources */,
				5B8CAB8124787D6500717AB5 /* QueueScheduler+Factory.swift in Sources */,
				9A1A4F9F1E16AE55006F3039 /* ValidatingPropertySpec.swift in Sources */,
				4A0E11061D2A95200065D310 /* LifetimeSpec.swift in Sources */,
				7DFBED6D1CDB8F7D00EE435B /* SignalProducerNimbleMatchers.swift in Sources */,
				4A0AB6741DC28EFF00AA1E81 /* ReactiveExtensionsSpec.swift in Sources */,
			);
			runOnlyForDeploymentPostprocessing = 0;
		};
		A9B3154F1B3940610001CB9C /* Sources */ = {
			isa = PBXSourcesBuildPhase;
			buildActionMask = 2147483647;
			files = (
				A9F793341B60D0140026BCBA /* Optional.swift in Sources */,
				A9B315BC1B3940810001CB9C /* Disposable.swift in Sources */,
				A9B315BE1B3940810001CB9C /* Event.swift in Sources */,
				A9B315C01B3940810001CB9C /* Scheduler.swift in Sources */,
				9A9100E11E0E6E680093E346 /* ValidatingProperty.swift in Sources */,
				9A2D5CF1259F85AE005682ED /* SkipRepeats.swift in Sources */,
				9A2D5CBA259F8199005682ED /* TakeWhile.swift in Sources */,
				A9B315C11B3940810001CB9C /* Action.swift in Sources */,
				A9B315C21B3940810001CB9C /* Property.swift in Sources */,
				9A2D5C5B259F7B31005682ED /* Materialize.swift in Sources */,
				9A090C161DA0309E00EE97CA /* Reactive.swift in Sources */,
				9A2D5D1E259F9228005682ED /* UnaryAsyncOperator.swift in Sources */,
				9A2D5D3C259F985B005682ED /* Delay.swift in Sources */,
				A9B315C31B3940810001CB9C /* Signal.swift in Sources */,
				9AFA492724E9B15C003D263C /* Operators.swift in Sources */,
				9A2D5D0F259F8D1F005682ED /* ScanMap.swift in Sources */,
				9A2D5CE7259F852B005682ED /* CombinePrevious.swift in Sources */,
				9A67963D1F6059430058C5B4 /* UninhabitedTypeGuards.swift in Sources */,
				9A2D5D05259F8C39005682ED /* Reduce.swift in Sources */,
				9AFA491324E9A196003D263C /* Map.swift in Sources */,
				9A2D5CFB259F8634005682ED /* UniqueValues.swift in Sources */,
				9A2D5C65259F7B47005682ED /* MaterializeAsResult.swift in Sources */,
				9AFA491324E9A196003D263C /* Map.swift in Sources */,
<<<<<<< HEAD
				9A2D5D32259F942B005682ED /* LazyMap.swift in Sources */,
=======
				9A2D5C8D259F7ED5005682ED /* Dematerialize.swift in Sources */,
>>>>>>> 384b4643
				9AFA491D24E9A925003D263C /* Filter.swift in Sources */,
				9A2D5CDD259F8398005682ED /* Collect.swift in Sources */,
				A9B315C41B3940810001CB9C /* SignalProducer.swift in Sources */,
				A9B315C51B3940810001CB9C /* Atomic.swift in Sources */,
				A9B315C61B3940810001CB9C /* Bag.swift in Sources */,
				9A1B824320835EEC00EB7C09 /* ResultExtensions.swift in Sources */,
				A9B315C81B3940810001CB9C /* FoundationExtensions.swift in Sources */,
				9A2D5CC4259F81FC005682ED /* SkipFirst.swift in Sources */,
				9AFA490E24E9A0C4003D263C /* Observer.swift in Sources */,
				D85C652C1C0E70E4005A77AD /* Flatten.swift in Sources */,
				9ABCB1871D2A5B5A00BCA243 /* Deprecations+Removals.swift in Sources */,
				EBCC7DBE1BBF01E200A2AE92 /* Signal.Observer.swift in Sources */,
				9A2D5C79259F7D3D005682ED /* AttemptMap.swift in Sources */,
				C79B647F1CD52E4D003F2376 /* EventLogger.swift in Sources */,
				9A2D5CA1259F8059005682ED /* TakeFirst.swift in Sources */,
				9AFA492224E9A988003D263C /* CompactMap.swift in Sources */,
				9A2D5D28259F9373005682ED /* ObserveOn.swift in Sources */,
				4A0E11011D2A92720065D310 /* Lifetime.swift in Sources */,
				9A2D5CB0259F8112005682ED /* TakeLast.swift in Sources */,
				BE9CF3971D751B71003AE479 /* UnidirectionalBinding.swift in Sources */,
				9A2D5CCE259F8263005682ED /* SkipWhile.swift in Sources */,
				9A2D5C83259F7E3E005682ED /* DematerializeResults.swift in Sources */,
				9A2D5C51259F7B21005682ED /* MapError.swift in Sources */,
			);
			runOnlyForDeploymentPostprocessing = 0;
		};
		D04725E519E49ED7006002AA /* Sources */ = {
			isa = PBXSourcesBuildPhase;
			buildActionMask = 2147483647;
			files = (
				D871D69F1B3B29A40070F16C /* Optional.swift in Sources */,
				D08C54B61A69A3DB00AD8286 /* Event.swift in Sources */,
				D0C312D319EF2A5800984962 /* Disposable.swift in Sources */,
				9A9100DF1E0E6E620093E346 /* ValidatingProperty.swift in Sources */,
				EBCC7DBC1BBF010C00A2AE92 /* Signal.Observer.swift in Sources */,
				9A2D5CEF259F85AE005682ED /* SkipRepeats.swift in Sources */,
				9A2D5CB8259F8199005682ED /* TakeWhile.swift in Sources */,
				D03B4A3D19F4C39A009E02AC /* FoundationExtensions.swift in Sources */,
				9A090C141DA0309E00EE97CA /* Reactive.swift in Sources */,
				9A2D5C59259F7B31005682ED /* Materialize.swift in Sources */,
				D08C54B31A69A2AE00AD8286 /* Signal.swift in Sources */,
				9A2D5D1C259F9228005682ED /* UnaryAsyncOperator.swift in Sources */,
				9A2D5D3A259F985B005682ED /* Delay.swift in Sources */,
				D85C652A1C0D84C7005A77AD /* Flatten.swift in Sources */,
				9AFA492524E9B15C003D263C /* Operators.swift in Sources */,
				9A2D5D0D259F8D1F005682ED /* ScanMap.swift in Sources */,
				9A2D5CE5259F852B005682ED /* CombinePrevious.swift in Sources */,
				9A67963B1F6056B90058C5B4 /* UninhabitedTypeGuards.swift in Sources */,
				9A2D5D03259F8C39005682ED /* Reduce.swift in Sources */,
				9AFA491124E9A196003D263C /* Map.swift in Sources */,
<<<<<<< HEAD
				9A2D5D30259F942B005682ED /* LazyMap.swift in Sources */,
=======
				9A2D5CF9259F8634005682ED /* UniqueValues.swift in Sources */,
				9A2D5C63259F7B47005682ED /* MaterializeAsResult.swift in Sources */,
				9AFA491124E9A196003D263C /* Map.swift in Sources */,
				9A2D5C8B259F7ED5005682ED /* Dematerialize.swift in Sources */,
>>>>>>> 384b4643
				9AFA491B24E9A925003D263C /* Filter.swift in Sources */,
				9A2D5CDB259F8398005682ED /* Collect.swift in Sources */,
				D0C312CF19EF2A5800984962 /* Bag.swift in Sources */,
				4A0E10FF1D2A92720065D310 /* Lifetime.swift in Sources */,
				D0C312E719EF2A5800984962 /* Scheduler.swift in Sources */,
				9A1B824120835EEC00EB7C09 /* ResultExtensions.swift in Sources */,
				D0C312CD19EF2A5800984962 /* Atomic.swift in Sources */,
				9A2D5CC2259F81FC005682ED /* SkipFirst.swift in Sources */,
				9AFA490C24E9A0C4003D263C /* Observer.swift in Sources */,
				D08C54BA1A69C54300AD8286 /* Property.swift in Sources */,
				D0D11AB91A6AE87700C1F8B1 /* Action.swift in Sources */,
				C79B647C1CD52E23003F2376 /* EventLogger.swift in Sources */,
				9A2D5C77259F7D3D005682ED /* AttemptMap.swift in Sources */,
				9ABCB1851D2A5B5A00BCA243 /* Deprecations+Removals.swift in Sources */,
				9A2D5C9F259F8059005682ED /* TakeFirst.swift in Sources */,
				9AFA492024E9A988003D263C /* CompactMap.swift in Sources */,
				9A2D5D26259F9373005682ED /* ObserveOn.swift in Sources */,
				D08C54B81A69A9D000AD8286 /* SignalProducer.swift in Sources */,
				9A2D5CAE259F8112005682ED /* TakeLast.swift in Sources */,
				BE9CF3951D751B6B003AE479 /* UnidirectionalBinding.swift in Sources */,
				9A2D5CCC259F8263005682ED /* SkipWhile.swift in Sources */,
				9A2D5C81259F7E3E005682ED /* DematerializeResults.swift in Sources */,
				9A2D5C4F259F7B21005682ED /* MapError.swift in Sources */,
			);
			runOnlyForDeploymentPostprocessing = 0;
		};
		D04725F119E49ED7006002AA /* Sources */ = {
			isa = PBXSourcesBuildPhase;
			buildActionMask = 2147483647;
			files = (
				D0A2260E1A72F16D00D33B74 /* PropertySpec.swift in Sources */,
				B696FB811A7640C00075236D /* TestError.swift in Sources */,
				D021671D1A6CD50500987861 /* ActionSpec.swift in Sources */,
				D0C3130E19EF2B1F00984962 /* SchedulerSpec.swift in Sources */,
				BFA6B94D1A7604D400C846D1 /* SignalProducerNimbleMatchers.swift in Sources */,
				D8170FC11B100EBC004192AD /* FoundationExtensionsSpec.swift in Sources */,
				C79B64741CD38B2B003F2376 /* TestLogger.swift in Sources */,
				CA6F28501C52626B001879D2 /* FlattenSpec.swift in Sources */,
				4A0E11041D2A95200065D310 /* LifetimeSpec.swift in Sources */,
				9A681A9E1E5A241B00B097CF /* DeprecationSpec.swift in Sources */,
				CDCD247A1C277EEC00710AEE /* AtomicSpec.swift in Sources */,
				579504331BB8A34200A5E482 /* BagSpec.swift in Sources */,
				D0A226081A72E0E900D33B74 /* SignalSpec.swift in Sources */,
				02D2602B1C1D6DB8003ACC61 /* SignalLifetimeSpec.swift in Sources */,
				D0C3130C19EF2B1F00984962 /* DisposableSpec.swift in Sources */,
				9A1D067D1D948A2300ACF44C /* UnidirectionalBindingSpec.swift in Sources */,
				5B8CAB7F24787D6500717AB5 /* QueueScheduler+Factory.swift in Sources */,
				9A1A4F9D1E16AE50006F3039 /* ValidatingPropertySpec.swift in Sources */,
				D0A2260B1A72E6C500D33B74 /* SignalProducerSpec.swift in Sources */,
				D8024DB21B2E1BB0005E6B9A /* SignalProducerLiftingSpec.swift in Sources */,
				4A0AB6721DC28EFF00AA1E81 /* ReactiveExtensionsSpec.swift in Sources */,
			);
			runOnlyForDeploymentPostprocessing = 0;
		};
		D047260719E49F82006002AA /* Sources */ = {
			isa = PBXSourcesBuildPhase;
			buildActionMask = 2147483647;
			files = (
				D08C54B41A69A2AF00AD8286 /* Signal.swift in Sources */,
				D8E84A671B3B32FB00C3E831 /* Optional.swift in Sources */,
				D0C312D419EF2A5800984962 /* Disposable.swift in Sources */,
				D08C54B91A69A9D100AD8286 /* SignalProducer.swift in Sources */,
				9A9100E01E0E6E670093E346 /* ValidatingProperty.swift in Sources */,
				9A2D5CF0259F85AE005682ED /* SkipRepeats.swift in Sources */,
				9A2D5CB9259F8199005682ED /* TakeWhile.swift in Sources */,
				9ABCB1861D2A5B5A00BCA243 /* Deprecations+Removals.swift in Sources */,
				EBCC7DBD1BBF01E100A2AE92 /* Signal.Observer.swift in Sources */,
				9A2D5C5A259F7B31005682ED /* Materialize.swift in Sources */,
				9A090C151DA0309E00EE97CA /* Reactive.swift in Sources */,
				9A2D5D1D259F9228005682ED /* UnaryAsyncOperator.swift in Sources */,
				9A2D5D3B259F985B005682ED /* Delay.swift in Sources */,
				D85C652B1C0E70E3005A77AD /* Flatten.swift in Sources */,
				9AFA492624E9B15C003D263C /* Operators.swift in Sources */,
				9A2D5D0E259F8D1F005682ED /* ScanMap.swift in Sources */,
				9A2D5CE6259F852B005682ED /* CombinePrevious.swift in Sources */,
				9A67963C1F6059420058C5B4 /* UninhabitedTypeGuards.swift in Sources */,
				9A2D5D04259F8C39005682ED /* Reduce.swift in Sources */,
				9AFA491224E9A196003D263C /* Map.swift in Sources */,
				9A2D5CFA259F8634005682ED /* UniqueValues.swift in Sources */,
				9A2D5C64259F7B47005682ED /* MaterializeAsResult.swift in Sources */,
				9AFA491224E9A196003D263C /* Map.swift in Sources */,
<<<<<<< HEAD
				9A2D5D31259F942B005682ED /* LazyMap.swift in Sources */,
=======
				9A2D5C8C259F7ED5005682ED /* Dematerialize.swift in Sources */,
>>>>>>> 384b4643
				9AFA491C24E9A925003D263C /* Filter.swift in Sources */,
				9A2D5CDC259F8398005682ED /* Collect.swift in Sources */,
				4A0E11001D2A92720065D310 /* Lifetime.swift in Sources */,
				D08C54BB1A69C54400AD8286 /* Property.swift in Sources */,
				D03B4A3E19F4C39A009E02AC /* FoundationExtensions.swift in Sources */,
				9A1B824220835EEC00EB7C09 /* ResultExtensions.swift in Sources */,
				D08C54B71A69A3DB00AD8286 /* Event.swift in Sources */,
				9A2D5CC3259F81FC005682ED /* SkipFirst.swift in Sources */,
				9AFA490D24E9A0C4003D263C /* Observer.swift in Sources */,
				C79B647D1CD52E4A003F2376 /* EventLogger.swift in Sources */,
				D0C312CE19EF2A5800984962 /* Atomic.swift in Sources */,
				D0C312E819EF2A5800984962 /* Scheduler.swift in Sources */,
				9A2D5C78259F7D3D005682ED /* AttemptMap.swift in Sources */,
				D0C312D019EF2A5800984962 /* Bag.swift in Sources */,
				9A2D5CA0259F8059005682ED /* TakeFirst.swift in Sources */,
				9AFA492124E9A988003D263C /* CompactMap.swift in Sources */,
				9A2D5D27259F9373005682ED /* ObserveOn.swift in Sources */,
				D0D11ABA1A6AE87700C1F8B1 /* Action.swift in Sources */,
				9A2D5CAF259F8112005682ED /* TakeLast.swift in Sources */,
				BE9CF3961D751B70003AE479 /* UnidirectionalBinding.swift in Sources */,
				9A2D5CCD259F8263005682ED /* SkipWhile.swift in Sources */,
				9A2D5C82259F7E3E005682ED /* DematerializeResults.swift in Sources */,
				9A2D5C50259F7B21005682ED /* MapError.swift in Sources */,
			);
			runOnlyForDeploymentPostprocessing = 0;
		};
		D047261219E49F82006002AA /* Sources */ = {
			isa = PBXSourcesBuildPhase;
			buildActionMask = 2147483647;
			files = (
				D0A2260C1A72E6C500D33B74 /* SignalProducerSpec.swift in Sources */,
				D0A2260F1A72F16D00D33B74 /* PropertySpec.swift in Sources */,
				D0A226091A72E0E900D33B74 /* SignalSpec.swift in Sources */,
				CDCD247B1C277EED00710AEE /* AtomicSpec.swift in Sources */,
				D021671E1A6CD50500987861 /* ActionSpec.swift in Sources */,
				D8024DB31B2E1BB0005E6B9A /* SignalProducerLiftingSpec.swift in Sources */,
				BFA6B94E1A7604D500C846D1 /* SignalProducerNimbleMatchers.swift in Sources */,
				B696FB821A7640C00075236D /* TestError.swift in Sources */,
				D8170FC21B100EBC004192AD /* FoundationExtensionsSpec.swift in Sources */,
				9A681A9F1E5A241B00B097CF /* DeprecationSpec.swift in Sources */,
				D0C3131419EF2B2000984962 /* SchedulerSpec.swift in Sources */,
				C79B64751CD38B2B003F2376 /* TestLogger.swift in Sources */,
				D0C3131219EF2B2000984962 /* DisposableSpec.swift in Sources */,
				CA6F28511C52626B001879D2 /* FlattenSpec.swift in Sources */,
				579504341BB8A34300A5E482 /* BagSpec.swift in Sources */,
				9A1D067E1D948A2300ACF44C /* UnidirectionalBindingSpec.swift in Sources */,
				5B8CAB8024787D6500717AB5 /* QueueScheduler+Factory.swift in Sources */,
				9A1A4F9E1E16AE50006F3039 /* ValidatingPropertySpec.swift in Sources */,
				4A0E11051D2A95200065D310 /* LifetimeSpec.swift in Sources */,
				02D2602A1C1D6DAF003ACC61 /* SignalLifetimeSpec.swift in Sources */,
				4A0AB6731DC28EFF00AA1E81 /* ReactiveExtensionsSpec.swift in Sources */,
			);
			runOnlyForDeploymentPostprocessing = 0;
		};
/* End PBXSourcesBuildPhase section */

/* Begin PBXTargetDependency section */
		7DFBED0A1CDB8C9500EE435B /* PBXTargetDependency */ = {
			isa = PBXTargetDependency;
			target = 57A4D1AF1BA13D7A00F7D4B1 /* ReactiveSwift-tvOS */;
			targetProxy = 7DFBED091CDB8C9500EE435B /* PBXContainerItemProxy */;
		};
		D04725F819E49ED7006002AA /* PBXTargetDependency */ = {
			isa = PBXTargetDependency;
			target = D04725E919E49ED7006002AA /* ReactiveSwift-macOS */;
			targetProxy = D04725F719E49ED7006002AA /* PBXContainerItemProxy */;
		};
		D047261919E49F82006002AA /* PBXTargetDependency */ = {
			isa = PBXTargetDependency;
			target = D047260B19E49F82006002AA /* ReactiveSwift-iOS */;
			targetProxy = D047261819E49F82006002AA /* PBXContainerItemProxy */;
		};
/* End PBXTargetDependency section */

/* Begin XCBuildConfiguration section */
		57A4D23D1BA13D7A00F7D4B1 /* Debug */ = {
			isa = XCBuildConfiguration;
			baseConfigurationReference = 57A4D2461BA13F9700F7D4B1 /* tvOS-Framework.xcconfig */;
			buildSettings = {
				DYLIB_COMPATIBILITY_VERSION = 1;
				DYLIB_CURRENT_VERSION = 1;
				ENABLE_BITCODE = YES;
				GCC_PREPROCESSOR_DEFINITIONS = (
					"$(inherited)",
					"DTRACE_PROBES_DISABLED=1",
				);
				INFOPLIST_FILE = Sources/Info.plist;
			};
			name = Debug;
		};
		57A4D23E1BA13D7A00F7D4B1 /* Test */ = {
			isa = XCBuildConfiguration;
			baseConfigurationReference = 57A4D2461BA13F9700F7D4B1 /* tvOS-Framework.xcconfig */;
			buildSettings = {
				DYLIB_COMPATIBILITY_VERSION = 1;
				DYLIB_CURRENT_VERSION = 1;
				ENABLE_BITCODE = YES;
				GCC_PREPROCESSOR_DEFINITIONS = (
					"$(inherited)",
					"DTRACE_PROBES_DISABLED=1",
				);
				INFOPLIST_FILE = Sources/Info.plist;
			};
			name = Test;
		};
		57A4D23F1BA13D7A00F7D4B1 /* Release */ = {
			isa = XCBuildConfiguration;
			baseConfigurationReference = 57A4D2461BA13F9700F7D4B1 /* tvOS-Framework.xcconfig */;
			buildSettings = {
				DYLIB_COMPATIBILITY_VERSION = 1;
				DYLIB_CURRENT_VERSION = 1;
				ENABLE_BITCODE = YES;
				GCC_PREPROCESSOR_DEFINITIONS = (
					"$(inherited)",
					"DTRACE_PROBES_DISABLED=1",
				);
				INFOPLIST_FILE = Sources/Info.plist;
			};
			name = Release;
		};
		57A4D2401BA13D7A00F7D4B1 /* Profile */ = {
			isa = XCBuildConfiguration;
			baseConfigurationReference = 57A4D2461BA13F9700F7D4B1 /* tvOS-Framework.xcconfig */;
			buildSettings = {
				DYLIB_COMPATIBILITY_VERSION = 1;
				DYLIB_CURRENT_VERSION = 1;
				ENABLE_BITCODE = YES;
				GCC_PREPROCESSOR_DEFINITIONS = (
					"$(inherited)",
					"DTRACE_PROBES_DISABLED=1",
				);
				INFOPLIST_FILE = Sources/Info.plist;
			};
			name = Profile;
		};
		7DFBED0B1CDB8C9500EE435B /* Debug */ = {
			isa = XCBuildConfiguration;
			baseConfigurationReference = 57A4D2441BA13F9700F7D4B1 /* tvOS-Application.xcconfig */;
			buildSettings = {
				CODE_SIGN_IDENTITY = "";
				FRAMEWORK_SEARCH_PATHS = (
					"$(SDKROOT)/Developer/Library/Frameworks",
					"$(inherited)",
				);
				INFOPLIST_FILE = Tests/ReactiveSwiftTests/Info.plist;
				LD_RUNPATH_SEARCH_PATHS = "$(inherited) @executable_path/Frameworks @loader_path/Frameworks";
				PRODUCT_NAME = "$(PROJECT_NAME)Tests";
			};
			name = Debug;
		};
		7DFBED0C1CDB8C9500EE435B /* Test */ = {
			isa = XCBuildConfiguration;
			baseConfigurationReference = 57A4D2441BA13F9700F7D4B1 /* tvOS-Application.xcconfig */;
			buildSettings = {
				CODE_SIGN_IDENTITY = "";
				FRAMEWORK_SEARCH_PATHS = (
					"$(SDKROOT)/Developer/Library/Frameworks",
					"$(inherited)",
				);
				INFOPLIST_FILE = Tests/ReactiveSwiftTests/Info.plist;
				LD_RUNPATH_SEARCH_PATHS = "$(inherited) @executable_path/Frameworks @loader_path/Frameworks";
				PRODUCT_NAME = "$(PROJECT_NAME)Tests";
			};
			name = Test;
		};
		7DFBED0D1CDB8C9500EE435B /* Release */ = {
			isa = XCBuildConfiguration;
			baseConfigurationReference = 57A4D2441BA13F9700F7D4B1 /* tvOS-Application.xcconfig */;
			buildSettings = {
				CODE_SIGN_IDENTITY = "";
				FRAMEWORK_SEARCH_PATHS = (
					"$(SDKROOT)/Developer/Library/Frameworks",
					"$(inherited)",
				);
				INFOPLIST_FILE = Tests/ReactiveSwiftTests/Info.plist;
				LD_RUNPATH_SEARCH_PATHS = "$(inherited) @executable_path/Frameworks @loader_path/Frameworks";
				PRODUCT_NAME = "$(PROJECT_NAME)Tests";
			};
			name = Release;
		};
		7DFBED0E1CDB8C9500EE435B /* Profile */ = {
			isa = XCBuildConfiguration;
			baseConfigurationReference = 57A4D2441BA13F9700F7D4B1 /* tvOS-Application.xcconfig */;
			buildSettings = {
				CODE_SIGN_IDENTITY = "";
				FRAMEWORK_SEARCH_PATHS = (
					"$(SDKROOT)/Developer/Library/Frameworks",
					"$(inherited)",
				);
				INFOPLIST_FILE = Tests/ReactiveSwiftTests/Info.plist;
				LD_RUNPATH_SEARCH_PATHS = "$(inherited) @executable_path/Frameworks @loader_path/Frameworks";
				PRODUCT_NAME = "$(PROJECT_NAME)Tests";
			};
			name = Profile;
		};
		A9B315591B3940610001CB9C /* Debug */ = {
			isa = XCBuildConfiguration;
			baseConfigurationReference = A97451351B3A935E00F48E55 /* watchOS-Framework.xcconfig */;
			buildSettings = {
				DYLIB_COMPATIBILITY_VERSION = 1;
				DYLIB_CURRENT_VERSION = 1;
				ENABLE_BITCODE = YES;
				GCC_PREPROCESSOR_DEFINITIONS = (
					"$(inherited)",
					"DTRACE_PROBES_DISABLED=1",
				);
				INFOPLIST_FILE = Sources/Info.plist;
			};
			name = Debug;
		};
		A9B3155A1B3940610001CB9C /* Test */ = {
			isa = XCBuildConfiguration;
			baseConfigurationReference = A97451351B3A935E00F48E55 /* watchOS-Framework.xcconfig */;
			buildSettings = {
				DYLIB_COMPATIBILITY_VERSION = 1;
				DYLIB_CURRENT_VERSION = 1;
				ENABLE_BITCODE = YES;
				GCC_PREPROCESSOR_DEFINITIONS = (
					"$(inherited)",
					"DTRACE_PROBES_DISABLED=1",
				);
				INFOPLIST_FILE = Sources/Info.plist;
			};
			name = Test;
		};
		A9B3155B1B3940610001CB9C /* Release */ = {
			isa = XCBuildConfiguration;
			baseConfigurationReference = A97451351B3A935E00F48E55 /* watchOS-Framework.xcconfig */;
			buildSettings = {
				DYLIB_COMPATIBILITY_VERSION = 1;
				DYLIB_CURRENT_VERSION = 1;
				ENABLE_BITCODE = YES;
				GCC_PREPROCESSOR_DEFINITIONS = (
					"$(inherited)",
					"DTRACE_PROBES_DISABLED=1",
				);
				INFOPLIST_FILE = Sources/Info.plist;
			};
			name = Release;
		};
		A9B3155C1B3940610001CB9C /* Profile */ = {
			isa = XCBuildConfiguration;
			baseConfigurationReference = A97451351B3A935E00F48E55 /* watchOS-Framework.xcconfig */;
			buildSettings = {
				DYLIB_COMPATIBILITY_VERSION = 1;
				DYLIB_CURRENT_VERSION = 1;
				ENABLE_BITCODE = YES;
				GCC_PREPROCESSOR_DEFINITIONS = (
					"$(inherited)",
					"DTRACE_PROBES_DISABLED=1",
				);
				INFOPLIST_FILE = Sources/Info.plist;
			};
			name = Profile;
		};
		D04725FE19E49ED7006002AA /* Debug */ = {
			isa = XCBuildConfiguration;
			baseConfigurationReference = D047262919E49FE8006002AA /* Debug.xcconfig */;
			buildSettings = {
				BITCODE_GENERATION_MODE = bitcode;
				CODE_SIGNING_REQUIRED = NO;
				CURRENT_PROJECT_VERSION = 1;
				ENABLE_TESTABILITY = YES;
				IPHONEOS_DEPLOYMENT_TARGET = 8.0;
				MACOSX_DEPLOYMENT_TARGET = 10.9;
				PRODUCT_BUNDLE_IDENTIFIER = "org.reactivecocoa.$(PRODUCT_NAME:rfc1034identifier)";
				PRODUCT_NAME = "$(PROJECT_NAME)";
				SWIFT_TREAT_WARNINGS_AS_ERRORS = NO;
				SWIFT_VERSION = 4.0;
				TVOS_DEPLOYMENT_TARGET = 9.0;
				VERSIONING_SYSTEM = "apple-generic";
				VERSION_INFO_PREFIX = "";
				WATCHOS_DEPLOYMENT_TARGET = 2.0;
			};
			name = Debug;
		};
		D04725FF19E49ED7006002AA /* Release */ = {
			isa = XCBuildConfiguration;
			baseConfigurationReference = D047262B19E49FE8006002AA /* Release.xcconfig */;
			buildSettings = {
				BITCODE_GENERATION_MODE = bitcode;
				CODE_SIGNING_REQUIRED = NO;
				CURRENT_PROJECT_VERSION = 1;
				IPHONEOS_DEPLOYMENT_TARGET = 8.0;
				MACOSX_DEPLOYMENT_TARGET = 10.9;
				PRODUCT_BUNDLE_IDENTIFIER = "org.reactivecocoa.$(PRODUCT_NAME:rfc1034identifier)";
				PRODUCT_NAME = "$(PROJECT_NAME)";
				SWIFT_TREAT_WARNINGS_AS_ERRORS = NO;
				SWIFT_VERSION = 4.0;
				TVOS_DEPLOYMENT_TARGET = 9.0;
				VERSIONING_SYSTEM = "apple-generic";
				VERSION_INFO_PREFIX = "";
				WATCHOS_DEPLOYMENT_TARGET = 2.0;
			};
			name = Release;
		};
		D047260119E49ED7006002AA /* Debug */ = {
			isa = XCBuildConfiguration;
			baseConfigurationReference = D047263A19E49FE8006002AA /* Mac-Framework.xcconfig */;
			buildSettings = {
				DYLIB_COMPATIBILITY_VERSION = 1;
				DYLIB_CURRENT_VERSION = 1;
				FRAMEWORK_VERSION = A;
				INFOPLIST_FILE = Sources/Info.plist;
				LD_RUNPATH_SEARCH_PATHS = "$(inherited) @executable_path/../Frameworks @loader_path/Frameworks";
			};
			name = Debug;
		};
		D047260219E49ED7006002AA /* Release */ = {
			isa = XCBuildConfiguration;
			baseConfigurationReference = D047263A19E49FE8006002AA /* Mac-Framework.xcconfig */;
			buildSettings = {
				DYLIB_COMPATIBILITY_VERSION = 1;
				DYLIB_CURRENT_VERSION = 1;
				FRAMEWORK_VERSION = A;
				INFOPLIST_FILE = Sources/Info.plist;
				LD_RUNPATH_SEARCH_PATHS = "$(inherited) @executable_path/../Frameworks @loader_path/Frameworks";
			};
			name = Release;
		};
		D047260419E49ED7006002AA /* Debug */ = {
			isa = XCBuildConfiguration;
			baseConfigurationReference = D047263719E49FE8006002AA /* Mac-Application.xcconfig */;
			buildSettings = {
				INFOPLIST_FILE = Tests/ReactiveSwiftTests/Info.plist;
				LD_RUNPATH_SEARCH_PATHS = "$(inherited) @executable_path/../Frameworks @loader_path/../Frameworks";
				MACOSX_DEPLOYMENT_TARGET = 10.10;
				PRODUCT_NAME = "$(PROJECT_NAME)Tests";
			};
			name = Debug;
		};
		D047260519E49ED7006002AA /* Release */ = {
			isa = XCBuildConfiguration;
			baseConfigurationReference = D047263719E49FE8006002AA /* Mac-Application.xcconfig */;
			buildSettings = {
				INFOPLIST_FILE = Tests/ReactiveSwiftTests/Info.plist;
				LD_RUNPATH_SEARCH_PATHS = "$(inherited) @executable_path/../Frameworks @loader_path/../Frameworks";
				MACOSX_DEPLOYMENT_TARGET = 10.10;
				PRODUCT_NAME = "$(PROJECT_NAME)Tests";
			};
			name = Release;
		};
		D047262019E49F82006002AA /* Debug */ = {
			isa = XCBuildConfiguration;
			baseConfigurationReference = D047263419E49FE8006002AA /* iOS-Framework.xcconfig */;
			buildSettings = {
				DYLIB_COMPATIBILITY_VERSION = 1;
				DYLIB_CURRENT_VERSION = 1;
				ENABLE_BITCODE = YES;
				INFOPLIST_FILE = Sources/Info.plist;
				LD_RUNPATH_SEARCH_PATHS = "$(inherited) @executable_path/Frameworks @loader_path/Frameworks";
			};
			name = Debug;
		};
		D047262119E49F82006002AA /* Release */ = {
			isa = XCBuildConfiguration;
			baseConfigurationReference = D047263419E49FE8006002AA /* iOS-Framework.xcconfig */;
			buildSettings = {
				DYLIB_COMPATIBILITY_VERSION = 1;
				DYLIB_CURRENT_VERSION = 1;
				ENABLE_BITCODE = YES;
				INFOPLIST_FILE = Sources/Info.plist;
				LD_RUNPATH_SEARCH_PATHS = "$(inherited) @executable_path/Frameworks @loader_path/Frameworks";
			};
			name = Release;
		};
		D047262319E49F82006002AA /* Debug */ = {
			isa = XCBuildConfiguration;
			baseConfigurationReference = D047263219E49FE8006002AA /* iOS-Application.xcconfig */;
			buildSettings = {
				"CODE_SIGN_IDENTITY[sdk=macosx*]" = "-";
				INFOPLIST_FILE = Tests/ReactiveSwiftTests/Info.plist;
				LD_RUNPATH_SEARCH_PATHS = "$(inherited) @executable_path/Frameworks @loader_path/Frameworks";
				PRODUCT_NAME = "$(PROJECT_NAME)Tests";
			};
			name = Debug;
		};
		D047262419E49F82006002AA /* Release */ = {
			isa = XCBuildConfiguration;
			baseConfigurationReference = D047263219E49FE8006002AA /* iOS-Application.xcconfig */;
			buildSettings = {
				"CODE_SIGN_IDENTITY[sdk=macosx*]" = "-";
				INFOPLIST_FILE = Tests/ReactiveSwiftTests/Info.plist;
				LD_RUNPATH_SEARCH_PATHS = "$(inherited) @executable_path/Frameworks @loader_path/Frameworks";
				PRODUCT_NAME = "$(PROJECT_NAME)Tests";
			};
			name = Release;
		};
		D047263D19E4A008006002AA /* Profile */ = {
			isa = XCBuildConfiguration;
			baseConfigurationReference = D047262A19E49FE8006002AA /* Profile.xcconfig */;
			buildSettings = {
				BITCODE_GENERATION_MODE = bitcode;
				CODE_SIGNING_REQUIRED = NO;
				CURRENT_PROJECT_VERSION = 1;
				IPHONEOS_DEPLOYMENT_TARGET = 8.0;
				MACOSX_DEPLOYMENT_TARGET = 10.9;
				PRODUCT_BUNDLE_IDENTIFIER = "org.reactivecocoa.$(PRODUCT_NAME:rfc1034identifier)";
				PRODUCT_NAME = "$(PROJECT_NAME)";
				SWIFT_TREAT_WARNINGS_AS_ERRORS = NO;
				SWIFT_VERSION = 4.0;
				TVOS_DEPLOYMENT_TARGET = 9.0;
				VERSIONING_SYSTEM = "apple-generic";
				VERSION_INFO_PREFIX = "";
				WATCHOS_DEPLOYMENT_TARGET = 2.0;
			};
			name = Profile;
		};
		D047263E19E4A008006002AA /* Profile */ = {
			isa = XCBuildConfiguration;
			baseConfigurationReference = D047263A19E49FE8006002AA /* Mac-Framework.xcconfig */;
			buildSettings = {
				DYLIB_COMPATIBILITY_VERSION = 1;
				DYLIB_CURRENT_VERSION = 1;
				FRAMEWORK_VERSION = A;
				INFOPLIST_FILE = Sources/Info.plist;
				LD_RUNPATH_SEARCH_PATHS = "$(inherited) @executable_path/../Frameworks @loader_path/Frameworks";
			};
			name = Profile;
		};
		D047263F19E4A008006002AA /* Profile */ = {
			isa = XCBuildConfiguration;
			baseConfigurationReference = D047263719E49FE8006002AA /* Mac-Application.xcconfig */;
			buildSettings = {
				INFOPLIST_FILE = Tests/ReactiveSwiftTests/Info.plist;
				LD_RUNPATH_SEARCH_PATHS = "$(inherited) @executable_path/../Frameworks @loader_path/../Frameworks";
				MACOSX_DEPLOYMENT_TARGET = 10.10;
				PRODUCT_NAME = "$(PROJECT_NAME)Tests";
			};
			name = Profile;
		};
		D047264019E4A008006002AA /* Profile */ = {
			isa = XCBuildConfiguration;
			baseConfigurationReference = D047263419E49FE8006002AA /* iOS-Framework.xcconfig */;
			buildSettings = {
				DYLIB_COMPATIBILITY_VERSION = 1;
				DYLIB_CURRENT_VERSION = 1;
				ENABLE_BITCODE = YES;
				INFOPLIST_FILE = Sources/Info.plist;
				LD_RUNPATH_SEARCH_PATHS = "$(inherited) @executable_path/Frameworks @loader_path/Frameworks";
			};
			name = Profile;
		};
		D047264119E4A008006002AA /* Profile */ = {
			isa = XCBuildConfiguration;
			baseConfigurationReference = D047263219E49FE8006002AA /* iOS-Application.xcconfig */;
			buildSettings = {
				"CODE_SIGN_IDENTITY[sdk=macosx*]" = "-";
				INFOPLIST_FILE = Tests/ReactiveSwiftTests/Info.plist;
				LD_RUNPATH_SEARCH_PATHS = "$(inherited) @executable_path/Frameworks @loader_path/Frameworks";
				PRODUCT_NAME = "$(PROJECT_NAME)Tests";
			};
			name = Profile;
		};
		D047264219E4A00B006002AA /* Test */ = {
			isa = XCBuildConfiguration;
			baseConfigurationReference = D047262C19E49FE8006002AA /* Test.xcconfig */;
			buildSettings = {
				BITCODE_GENERATION_MODE = bitcode;
				CODE_SIGNING_REQUIRED = NO;
				CURRENT_PROJECT_VERSION = 1;
				IPHONEOS_DEPLOYMENT_TARGET = 8.0;
				MACOSX_DEPLOYMENT_TARGET = 10.9;
				PRODUCT_BUNDLE_IDENTIFIER = "org.reactivecocoa.$(PRODUCT_NAME:rfc1034identifier)-Tests";
				PRODUCT_NAME = "$(PROJECT_NAME)";
				SWIFT_TREAT_WARNINGS_AS_ERRORS = NO;
				SWIFT_VERSION = 4.0;
				TVOS_DEPLOYMENT_TARGET = 9.0;
				VERSIONING_SYSTEM = "apple-generic";
				VERSION_INFO_PREFIX = "";
				WATCHOS_DEPLOYMENT_TARGET = 2.0;
			};
			name = Test;
		};
		D047264319E4A00B006002AA /* Test */ = {
			isa = XCBuildConfiguration;
			baseConfigurationReference = D047263A19E49FE8006002AA /* Mac-Framework.xcconfig */;
			buildSettings = {
				DYLIB_COMPATIBILITY_VERSION = 1;
				DYLIB_CURRENT_VERSION = 1;
				FRAMEWORK_VERSION = A;
				INFOPLIST_FILE = Sources/Info.plist;
				LD_RUNPATH_SEARCH_PATHS = "$(inherited) @executable_path/../Frameworks @loader_path/Frameworks";
			};
			name = Test;
		};
		D047264419E4A00B006002AA /* Test */ = {
			isa = XCBuildConfiguration;
			baseConfigurationReference = D047263719E49FE8006002AA /* Mac-Application.xcconfig */;
			buildSettings = {
				INFOPLIST_FILE = Tests/ReactiveSwiftTests/Info.plist;
				LD_RUNPATH_SEARCH_PATHS = "$(inherited) @executable_path/../Frameworks @loader_path/../Frameworks";
				MACOSX_DEPLOYMENT_TARGET = 10.10;
				PRODUCT_NAME = "$(PROJECT_NAME)Tests";
			};
			name = Test;
		};
		D047264519E4A00B006002AA /* Test */ = {
			isa = XCBuildConfiguration;
			baseConfigurationReference = D047263419E49FE8006002AA /* iOS-Framework.xcconfig */;
			buildSettings = {
				DYLIB_COMPATIBILITY_VERSION = 1;
				DYLIB_CURRENT_VERSION = 1;
				ENABLE_BITCODE = YES;
				INFOPLIST_FILE = Sources/Info.plist;
				LD_RUNPATH_SEARCH_PATHS = "$(inherited) @executable_path/Frameworks @loader_path/Frameworks";
			};
			name = Test;
		};
		D047264619E4A00B006002AA /* Test */ = {
			isa = XCBuildConfiguration;
			baseConfigurationReference = D047263219E49FE8006002AA /* iOS-Application.xcconfig */;
			buildSettings = {
				"CODE_SIGN_IDENTITY[sdk=macosx*]" = "-";
				INFOPLIST_FILE = Tests/ReactiveSwiftTests/Info.plist;
				LD_RUNPATH_SEARCH_PATHS = "$(inherited) @executable_path/Frameworks @loader_path/Frameworks";
				PRODUCT_NAME = "$(PROJECT_NAME)Tests";
			};
			name = Test;
		};
/* End XCBuildConfiguration section */

/* Begin XCConfigurationList section */
		57A4D23C1BA13D7A00F7D4B1 /* Build configuration list for PBXNativeTarget "ReactiveSwift-tvOS" */ = {
			isa = XCConfigurationList;
			buildConfigurations = (
				57A4D23D1BA13D7A00F7D4B1 /* Debug */,
				57A4D23E1BA13D7A00F7D4B1 /* Test */,
				57A4D23F1BA13D7A00F7D4B1 /* Release */,
				57A4D2401BA13D7A00F7D4B1 /* Profile */,
			);
			defaultConfigurationIsVisible = 0;
			defaultConfigurationName = Release;
		};
		7DFBED0F1CDB8C9500EE435B /* Build configuration list for PBXNativeTarget "ReactiveSwift-tvOSTests" */ = {
			isa = XCConfigurationList;
			buildConfigurations = (
				7DFBED0B1CDB8C9500EE435B /* Debug */,
				7DFBED0C1CDB8C9500EE435B /* Test */,
				7DFBED0D1CDB8C9500EE435B /* Release */,
				7DFBED0E1CDB8C9500EE435B /* Profile */,
			);
			defaultConfigurationIsVisible = 0;
			defaultConfigurationName = Release;
		};
		A9B3155D1B3940610001CB9C /* Build configuration list for PBXNativeTarget "ReactiveSwift-watchOS" */ = {
			isa = XCConfigurationList;
			buildConfigurations = (
				A9B315591B3940610001CB9C /* Debug */,
				A9B3155A1B3940610001CB9C /* Test */,
				A9B3155B1B3940610001CB9C /* Release */,
				A9B3155C1B3940610001CB9C /* Profile */,
			);
			defaultConfigurationIsVisible = 0;
			defaultConfigurationName = Release;
		};
		D04725E419E49ED7006002AA /* Build configuration list for PBXProject "ReactiveSwift" */ = {
			isa = XCConfigurationList;
			buildConfigurations = (
				D04725FE19E49ED7006002AA /* Debug */,
				D047264219E4A00B006002AA /* Test */,
				D04725FF19E49ED7006002AA /* Release */,
				D047263D19E4A008006002AA /* Profile */,
			);
			defaultConfigurationIsVisible = 0;
			defaultConfigurationName = Release;
		};
		D047260019E49ED7006002AA /* Build configuration list for PBXNativeTarget "ReactiveSwift-macOS" */ = {
			isa = XCConfigurationList;
			buildConfigurations = (
				D047260119E49ED7006002AA /* Debug */,
				D047264319E4A00B006002AA /* Test */,
				D047260219E49ED7006002AA /* Release */,
				D047263E19E4A008006002AA /* Profile */,
			);
			defaultConfigurationIsVisible = 0;
			defaultConfigurationName = Release;
		};
		D047260319E49ED7006002AA /* Build configuration list for PBXNativeTarget "ReactiveSwift-macOSTests" */ = {
			isa = XCConfigurationList;
			buildConfigurations = (
				D047260419E49ED7006002AA /* Debug */,
				D047264419E4A00B006002AA /* Test */,
				D047260519E49ED7006002AA /* Release */,
				D047263F19E4A008006002AA /* Profile */,
			);
			defaultConfigurationIsVisible = 0;
			defaultConfigurationName = Release;
		};
		D047261F19E49F82006002AA /* Build configuration list for PBXNativeTarget "ReactiveSwift-iOS" */ = {
			isa = XCConfigurationList;
			buildConfigurations = (
				D047262019E49F82006002AA /* Debug */,
				D047264519E4A00B006002AA /* Test */,
				D047262119E49F82006002AA /* Release */,
				D047264019E4A008006002AA /* Profile */,
			);
			defaultConfigurationIsVisible = 0;
			defaultConfigurationName = Release;
		};
		D047262219E49F82006002AA /* Build configuration list for PBXNativeTarget "ReactiveSwift-iOSTests" */ = {
			isa = XCConfigurationList;
			buildConfigurations = (
				D047262319E49F82006002AA /* Debug */,
				D047264619E4A00B006002AA /* Test */,
				D047262419E49F82006002AA /* Release */,
				D047264119E4A008006002AA /* Profile */,
			);
			defaultConfigurationIsVisible = 0;
			defaultConfigurationName = Release;
		};
/* End XCConfigurationList section */
	};
	rootObject = D04725E119E49ED7006002AA /* Project object */;
}<|MERGE_RESOLUTION|>--- conflicted
+++ resolved
@@ -69,7 +69,6 @@
 		9A1D067D1D948A2300ACF44C /* UnidirectionalBindingSpec.swift in Sources */ = {isa = PBXBuildFile; fileRef = 9A1D067C1D948A2200ACF44C /* UnidirectionalBindingSpec.swift */; };
 		9A1D067E1D948A2300ACF44C /* UnidirectionalBindingSpec.swift in Sources */ = {isa = PBXBuildFile; fileRef = 9A1D067C1D948A2200ACF44C /* UnidirectionalBindingSpec.swift */; };
 		9A1D067F1D948A2300ACF44C /* UnidirectionalBindingSpec.swift in Sources */ = {isa = PBXBuildFile; fileRef = 9A1D067C1D948A2200ACF44C /* UnidirectionalBindingSpec.swift */; };
-<<<<<<< HEAD
 		9A2D5D1C259F9228005682ED /* UnaryAsyncOperator.swift in Sources */ = {isa = PBXBuildFile; fileRef = 9A2D5D1B259F9228005682ED /* UnaryAsyncOperator.swift */; };
 		9A2D5D1D259F9228005682ED /* UnaryAsyncOperator.swift in Sources */ = {isa = PBXBuildFile; fileRef = 9A2D5D1B259F9228005682ED /* UnaryAsyncOperator.swift */; };
 		9A2D5D1E259F9228005682ED /* UnaryAsyncOperator.swift in Sources */ = {isa = PBXBuildFile; fileRef = 9A2D5D1B259F9228005682ED /* UnaryAsyncOperator.swift */; };
@@ -86,7 +85,6 @@
 		9A2D5D3B259F985B005682ED /* Delay.swift in Sources */ = {isa = PBXBuildFile; fileRef = 9A2D5D39259F985B005682ED /* Delay.swift */; };
 		9A2D5D3C259F985B005682ED /* Delay.swift in Sources */ = {isa = PBXBuildFile; fileRef = 9A2D5D39259F985B005682ED /* Delay.swift */; };
 		9A2D5D3D259F985B005682ED /* Delay.swift in Sources */ = {isa = PBXBuildFile; fileRef = 9A2D5D39259F985B005682ED /* Delay.swift */; };
-=======
 		9A2D5CDB259F8398005682ED /* Collect.swift in Sources */ = {isa = PBXBuildFile; fileRef = 9A2D5CDA259F8398005682ED /* Collect.swift */; };
 		9A2D5CDC259F8398005682ED /* Collect.swift in Sources */ = {isa = PBXBuildFile; fileRef = 9A2D5CDA259F8398005682ED /* Collect.swift */; };
 		9A2D5CDD259F8398005682ED /* Collect.swift in Sources */ = {isa = PBXBuildFile; fileRef = 9A2D5CDA259F8398005682ED /* Collect.swift */; };
@@ -155,7 +153,6 @@
 		9A2D5C8C259F7ED5005682ED /* Dematerialize.swift in Sources */ = {isa = PBXBuildFile; fileRef = 9A2D5C8A259F7ED5005682ED /* Dematerialize.swift */; };
 		9A2D5C8D259F7ED5005682ED /* Dematerialize.swift in Sources */ = {isa = PBXBuildFile; fileRef = 9A2D5C8A259F7ED5005682ED /* Dematerialize.swift */; };
 		9A2D5C8E259F7ED5005682ED /* Dematerialize.swift in Sources */ = {isa = PBXBuildFile; fileRef = 9A2D5C8A259F7ED5005682ED /* Dematerialize.swift */; };
->>>>>>> 384b4643
 		9A67963B1F6056B90058C5B4 /* UninhabitedTypeGuards.swift in Sources */ = {isa = PBXBuildFile; fileRef = 9A67963A1F6056B90058C5B4 /* UninhabitedTypeGuards.swift */; };
 		9A67963C1F6059420058C5B4 /* UninhabitedTypeGuards.swift in Sources */ = {isa = PBXBuildFile; fileRef = 9A67963A1F6056B90058C5B4 /* UninhabitedTypeGuards.swift */; };
 		9A67963D1F6059430058C5B4 /* UninhabitedTypeGuards.swift in Sources */ = {isa = PBXBuildFile; fileRef = 9A67963A1F6056B90058C5B4 /* UninhabitedTypeGuards.swift */; };
@@ -351,12 +348,10 @@
 		9A1A4F981E16961C006F3039 /* ValidatingPropertySpec.swift */ = {isa = PBXFileReference; fileEncoding = 4; lastKnownFileType = sourcecode.swift; path = ValidatingPropertySpec.swift; sourceTree = "<group>"; };
 		9A1B824020835EEC00EB7C09 /* ResultExtensions.swift */ = {isa = PBXFileReference; fileEncoding = 4; lastKnownFileType = sourcecode.swift; path = ResultExtensions.swift; sourceTree = "<group>"; };
 		9A1D067C1D948A2200ACF44C /* UnidirectionalBindingSpec.swift */ = {isa = PBXFileReference; fileEncoding = 4; lastKnownFileType = sourcecode.swift; path = UnidirectionalBindingSpec.swift; sourceTree = "<group>"; };
-<<<<<<< HEAD
 		9A2D5D1B259F9228005682ED /* UnaryAsyncOperator.swift */ = {isa = PBXFileReference; lastKnownFileType = sourcecode.swift; path = UnaryAsyncOperator.swift; sourceTree = "<group>"; };
 		9A2D5D25259F9373005682ED /* ObserveOn.swift */ = {isa = PBXFileReference; lastKnownFileType = sourcecode.swift; path = ObserveOn.swift; sourceTree = "<group>"; };
 		9A2D5D2F259F942B005682ED /* LazyMap.swift */ = {isa = PBXFileReference; lastKnownFileType = sourcecode.swift; path = LazyMap.swift; sourceTree = "<group>"; };
 		9A2D5D39259F985B005682ED /* Delay.swift */ = {isa = PBXFileReference; lastKnownFileType = sourcecode.swift; path = Delay.swift; sourceTree = "<group>"; };
-=======
 		9A2D5CDA259F8398005682ED /* Collect.swift */ = {isa = PBXFileReference; lastKnownFileType = sourcecode.swift; path = Collect.swift; sourceTree = "<group>"; };
 		9A2D5CE4259F852B005682ED /* CombinePrevious.swift */ = {isa = PBXFileReference; lastKnownFileType = sourcecode.swift; path = CombinePrevious.swift; sourceTree = "<group>"; };
 		9A2D5CEE259F85AE005682ED /* SkipRepeats.swift */ = {isa = PBXFileReference; lastKnownFileType = sourcecode.swift; path = SkipRepeats.swift; sourceTree = "<group>"; };
@@ -374,7 +369,6 @@
 		9A2D5C76259F7D3D005682ED /* AttemptMap.swift */ = {isa = PBXFileReference; lastKnownFileType = sourcecode.swift; path = AttemptMap.swift; sourceTree = "<group>"; };
 		9A2D5C80259F7E3E005682ED /* DematerializeResults.swift */ = {isa = PBXFileReference; lastKnownFileType = sourcecode.swift; path = DematerializeResults.swift; sourceTree = "<group>"; };
 		9A2D5C8A259F7ED5005682ED /* Dematerialize.swift */ = {isa = PBXFileReference; lastKnownFileType = sourcecode.swift; path = Dematerialize.swift; sourceTree = "<group>"; };
->>>>>>> 384b4643
 		9A67963A1F6056B90058C5B4 /* UninhabitedTypeGuards.swift */ = {isa = PBXFileReference; fileEncoding = 4; lastKnownFileType = sourcecode.swift; path = UninhabitedTypeGuards.swift; sourceTree = "<group>"; };
 		9A681A9D1E5A241B00B097CF /* DeprecationSpec.swift */ = {isa = PBXFileReference; fileEncoding = 4; lastKnownFileType = sourcecode.swift; path = DeprecationSpec.swift; sourceTree = "<group>"; };
 		9A9100DE1E0E6E620093E346 /* ValidatingProperty.swift */ = {isa = PBXFileReference; fileEncoding = 4; lastKnownFileType = sourcecode.swift; path = ValidatingProperty.swift; sourceTree = "<group>"; };
@@ -529,11 +523,9 @@
 				9AFA491A24E9A925003D263C /* Filter.swift */,
 				9AFA491F24E9A988003D263C /* CompactMap.swift */,
 				9AFA492424E9B15C003D263C /* Operators.swift */,
-<<<<<<< HEAD
 				9A2D5D25259F9373005682ED /* ObserveOn.swift */,
 				9A2D5D2F259F942B005682ED /* LazyMap.swift */,
 				9A2D5D39259F985B005682ED /* Delay.swift */,
-=======
 				9A2D5CDA259F8398005682ED /* Collect.swift */,
 				9A2D5CE4259F852B005682ED /* CombinePrevious.swift */,
 				9A2D5CEE259F85AE005682ED /* SkipRepeats.swift */,
@@ -551,7 +543,6 @@
 				9A2D5C80259F7E3E005682ED /* DematerializeResults.swift */,
 				9A2D5C8A259F7ED5005682ED /* Dematerialize.swift */,
 				9A2D5C76259F7D3D005682ED /* AttemptMap.swift */,
->>>>>>> 384b4643
 			);
 			path = Observers;
 			sourceTree = "<group>";
@@ -1062,14 +1053,11 @@
 				9A67963E1F6059440058C5B4 /* UninhabitedTypeGuards.swift in Sources */,
 				9A2D5D06259F8C39005682ED /* Reduce.swift in Sources */,
 				9AFA491424E9A196003D263C /* Map.swift in Sources */,
-<<<<<<< HEAD
 				9A2D5D33259F942B005682ED /* LazyMap.swift in Sources */,
-=======
 				9A2D5CFC259F8634005682ED /* UniqueValues.swift in Sources */,
 				9A2D5C66259F7B47005682ED /* MaterializeAsResult.swift in Sources */,
 				9AFA491424E9A196003D263C /* Map.swift in Sources */,
 				9A2D5C8E259F7ED5005682ED /* Dematerialize.swift in Sources */,
->>>>>>> 384b4643
 				9AFA491E24E9A925003D263C /* Filter.swift in Sources */,
 				9A2D5CDE259F8398005682ED /* Collect.swift in Sources */,
 				57A4D1BC1BA13D7A00F7D4B1 /* SignalProducer.swift in Sources */,
@@ -1151,11 +1139,8 @@
 				9A2D5CFB259F8634005682ED /* UniqueValues.swift in Sources */,
 				9A2D5C65259F7B47005682ED /* MaterializeAsResult.swift in Sources */,
 				9AFA491324E9A196003D263C /* Map.swift in Sources */,
-<<<<<<< HEAD
 				9A2D5D32259F942B005682ED /* LazyMap.swift in Sources */,
-=======
 				9A2D5C8D259F7ED5005682ED /* Dematerialize.swift in Sources */,
->>>>>>> 384b4643
 				9AFA491D24E9A925003D263C /* Filter.swift in Sources */,
 				9A2D5CDD259F8398005682ED /* Collect.swift in Sources */,
 				A9B315C41B3940810001CB9C /* SignalProducer.swift in Sources */,
@@ -1206,14 +1191,11 @@
 				9A67963B1F6056B90058C5B4 /* UninhabitedTypeGuards.swift in Sources */,
 				9A2D5D03259F8C39005682ED /* Reduce.swift in Sources */,
 				9AFA491124E9A196003D263C /* Map.swift in Sources */,
-<<<<<<< HEAD
 				9A2D5D30259F942B005682ED /* LazyMap.swift in Sources */,
-=======
 				9A2D5CF9259F8634005682ED /* UniqueValues.swift in Sources */,
 				9A2D5C63259F7B47005682ED /* MaterializeAsResult.swift in Sources */,
 				9AFA491124E9A196003D263C /* Map.swift in Sources */,
 				9A2D5C8B259F7ED5005682ED /* Dematerialize.swift in Sources */,
->>>>>>> 384b4643
 				9AFA491B24E9A925003D263C /* Filter.swift in Sources */,
 				9A2D5CDB259F8398005682ED /* Collect.swift in Sources */,
 				D0C312CF19EF2A5800984962 /* Bag.swift in Sources */,
@@ -1295,11 +1277,8 @@
 				9A2D5CFA259F8634005682ED /* UniqueValues.swift in Sources */,
 				9A2D5C64259F7B47005682ED /* MaterializeAsResult.swift in Sources */,
 				9AFA491224E9A196003D263C /* Map.swift in Sources */,
-<<<<<<< HEAD
 				9A2D5D31259F942B005682ED /* LazyMap.swift in Sources */,
-=======
 				9A2D5C8C259F7ED5005682ED /* Dematerialize.swift in Sources */,
->>>>>>> 384b4643
 				9AFA491C24E9A925003D263C /* Filter.swift in Sources */,
 				9A2D5CDC259F8398005682ED /* Collect.swift in Sources */,
 				4A0E11001D2A92720065D310 /* Lifetime.swift in Sources */,
