--- conflicted
+++ resolved
@@ -348,25 +348,16 @@
 	public func advanceToDate(_ newDate: Date) {
 		lock.lock()
 
-<<<<<<< HEAD
 		assert(currentDate.compare(newDate) != .orderedDescending)
-		_currentDate = newDate
-=======
-		assert(currentDate.compare(newDate) != .OrderedDescending)
->>>>>>> 67bf885a
 
 		while scheduledActions.count > 0 {
 			if newDate.compare(scheduledActions[0].date) == .orderedAscending {
 				break
 			}
 
-<<<<<<< HEAD
+			_currentDate = scheduledActions[0].date
+
 			let scheduledAction = scheduledActions.remove(at: 0)
-=======
-			_currentDate = scheduledActions[0].date
-
-			let scheduledAction = scheduledActions.removeAtIndex(0)
->>>>>>> 67bf885a
 			scheduledAction.action()
 		}
 
