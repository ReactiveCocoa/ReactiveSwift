--- conflicted
+++ resolved
@@ -21,35 +21,32 @@
 
 	/// The stream successfully terminated.
 	case Completed
-	
+
 	/// Whether this event indicates stream termination (from success or
 	/// failure).
 	public var isTerminating: Bool {
 		switch self {
 		case let .Next:
 			return false
-		
+
 		default:
 			return true
 		}
 	}
-<<<<<<< HEAD
-=======
 	
 	/// Lifts the given function over the event's value.
 	public func map<U>(f: T -> U) -> Event<U> {
 		switch self {
 		case let .Next(box):
 			return .Next(Box(f(box.value)))
-			
+
 		case let .Error(error):
 			return .Error(error)
-			
+
 		case let .Completed:
 			return .Completed
 		}
 	}
->>>>>>> 69fbe148
 
 	/// Case analysis on the receiver.
 	public func event<U>(#ifNext: T -> U, ifError: NSError -> U, ifCompleted: @auto_closure () -> U) -> U {
