# master
*Please add new entries at the top.*

1. Updated Carthage xcconfig dependency to 1.1 for proper building arm64 macOS variants. (#826, kudos to @MikeChugunov)

<<<<<<< HEAD
1. Fixed issue where `SingalProducer.try(upTo:interval:count:)` shares state between invocation of `start` on the same producer.

*Please add new entries at the top.*
=======
1. Fixed issue with `SignalProducer.Type.interval()` making Swift 5.3 a requirement. (#823 kudos to @mluisbrown) 
>>>>>>> 8a65fd59

# 6.6.0

1. Added the `SignalProducer.Type.interval()` operator for emitting values on a regular schedule. (#810, kudos to @mluisbrown)

1. When debugging your application, the call stacks involving ReactiveSwift may start to look cleaner and less cryptic. This is an on-going refactoring effort to improve the developer experience. See #799 for an example.

1. Bumped deployment target to iOS 9.0, per Xcode 12 warnings. (#818, kudos to @harleyjcooper)

1. Fixed a few deprecation warning when the project is being built. (#819, kudos to @apps4everyone)

# 6.5.0

1. Add `ExpressibleByNilLiteral` constraint to `OptionalProtocol` (#805, kudos to @nkristek)

1. Fixed a `SignalProducer.lift` issue which may leak intermediate signals. (#808)

1. Add variadic sugar for boolean static methods such as `Property.any(boolProperty1, boolProperty2, boolProperty3)` (#801, kudos to @fortmarek)


# 6.4.0
1. Bump min. deployment target to iOS 9 when using swift packages to silence Xcode 12 warnings. Update Quick & Nibmle to the latest version when using swift packages.

1. Fix a debug assertion in `Lock.try()` that could be raised in earlier OS versions (< iOS 10.0, < macOS 10.12). (#747, #788)

   Specifically, ReactiveSwift now recognizes `EDEADLK` as expected error code from `pthread_mutex_trylock` alongside `0`, `EBUSY` and `EAGAIN`.

# 6.3.0
1. `Property` and `MutableProperty` can now be used as property wrapper. Note that they remain a reference type container, so it may not be appropriate to use them in types requiring value semantics. (#781)
   ```swift
   class ViewModel {
     @MutableProperty var count: Int = 0

     func subscribe() {
       self.$count.producer.startWithValues {
         print("`count` has changed to \(count)")
       }
     }

     func increment() {
       print("count prior to increment: \(count)")
       self.$count.modify { $0 += 1 }
     }
   }
   ```

1. When `combineLatest` or `zip` over a sequence of `SignalProducer`s or `Property`s, you can now specify an optional `emptySentinel` parameter, which would be used when the sequence is empty.

   This becomes relevant, when the sequence of producers is calculated from some other Signal and the signal resulting from the joined producers is observed. If no value is sent when the sequence is empty, the observer gets terminated silently, and, e.g., the UI would not be updated.

  (#774, kudos to @rocketnik)

# 6.2.1

1. Improved performance of joining signals by a factor of around 5. This enables joining of 1000 and more signals in a reasonable amount of time.
1. Fixed `SignalProducer.debounce` operator that, when started more than once, would not deliver values on producers started after the first time. (#772, kudos to @gpambrozio)
1. `FlattenStrategy.throttle` is introduced. (#713, kudos to @inamiy)
1. Updated `README.md` to reflect Swift 5.1 compatibility and point snippets to 6.1.0 (#763, kudos to @Marcocanc)
1. Update travis to Xcode 11.1 and Swift 5.1 (#764, kudos @petrpavlik)
1. [SwiftPM] Add platforms (#761, kudos to @ikesyo)
1. Renamed `filterMap` to `compactMap` and deprecated `filterMap` (#746, kudos to @Marcocanc)

# 6.1.0

1. add possibility to use `all` and `any` operators with array of arguments (#735, kudos to @olejnjak)
   ```swift
   let property = Property.any([boolProperty1, boolProperty2, boolProperty3])
   ```
1. Fixed Result extensions ambiguity (#733, kudos to @nekrich)
1. Add `<~` binding operator to `Signal.Observer` (#635, kudos to @Marcocanc)

# 6.0.0

1. Dropped support for Swift 4.2 (Xcode 9)
2. Removed dependency on https://github.com/antitypical/Result (#702, kudos to @NachoSoto and @mdiep)

**Upgrade to 6.0.0**

* If you have used `Result` only as dependency of `ReactiveSwift`, remove all instances of `import Result`, `import enum Result.NoError` or `import struct Result.AnyError` and remove the `Result` Framework from your project.
* Replace all cases where `NoError` was used in a `Signal` or `SignalProducer` with `Never`
* Replace all cases where `AnyError` was used in a `Signal` or `SignalProducer` with `Swift.Error`

# 5.0.1

1. Fix warnings in Xcode 10.2

# 5.0.0

1. Support Swift 5.0 (Xcode 10.2) (#711, kudos to @ikesyo)
1. Dropped support for Swift 4.1 (Xcode 9)
1. Migrated from `hashValue` to `hash(into:)`, fixing deprecation warning in Swift 5 (#707, kudos to @ChristopherRogers)
1. New operator `materializeResults` and `dematerializeResults` (#679, kudos to @ra1028)
1. New convenience initializer for `Action` that takes a `ValidatingProperty` as its state (#637, kudos to @Marcocanc)
1. Fix legacy date implementation. (#683, kudos to @shoheiyokoyama)
1. New operator `scanMap`. (#695, kudos to @inamiy)

# 4.0.0

1. When unfair locks from libplatform are unavailable, ReactiveSwift now fallbacks to error checking Pthread mutexes instead of the default. Mitigations regarding issues with `pthread_mutex_trylock` have also been applied. (#654, kudos to @andersio)
1. Fix some documentation errors about Carthage usage (#655)
1. [CocoaPods] CocoaPods 1.4.0 is the minimum required version. (#651, kudos to @ikesyo)
1. `<~` bindings now works with optional left-hand-side operands. (#642, kudos to @andersio and @Ankit-Aggarwal)

   ```swift
   let nilTarget: BindingTarget<Int>? = nil

   // This is now a valid binding. Previously required manual
   // unwrapping in ReactiveSwift 3.x.
   nilTarget <~ notifications.map { $0.count }
   ```

# 4.0.0-rc.2

1. Support Swift 4.2 (Xcode 10) (#644, kudos to @ikesyo)

# 4.0.0-rc.1

1. `Lifetime` may now be manually ended using `Lifetime.Token.dispose()`, in addition to the existing when-token-deinitializes semantic. (#641, kudos to @andersio)
1. For Swift 4.1 and above, `BindingSource` conformances are required to have `Error` parameterized as exactly `NoError`. As a result, `Signal` and `SignalProducer` are now conditionally `BindingSource`. (#590, kudos to @NachoSoto and @andersio)
1. For Swift 4.1 and above, `Signal.Event` and `ActionError` are now conditionally `Equatable`. (#590, kudos to @NachoSoto and @andersio)
1. New method `collect(every:on:skipEmpty:discardWhenCompleted:)` which delivers all values that occurred during a time interval (#619, kudos to @Qata)
1. `debounce` now offers an opt-in behaviour to preserve the pending value when the signal or producer completes. You may enable it by specifying `discardWhenCompleted` as false (#287, kudos to @Qata)
1. Result now interoperates with SignalProducer n-ary operators as a constant producer (#606, kudos to @Qata)
1. New property operator: `filter` (#586, kudos to @iv-mexx)
1. New operator `merge(with:)` (#600, kudos to @ra1028)
1. New operator `map(value:)` (#601, kudos to @ra1028)
1. `SignalProducer.merge(with:)`, `SignalProducer.concat`, `SignalProducer.prefix`, `SignalProducer.then`, `SignalProducer.and`, `SignalProducer.or`, `SignalProducer.zip(with:)`, `SignalProducer.sample(with:)`, `SignalProducer.sample(on:)`, `SignalProducer.take(until:)`, `SignalProducer.take(untilReplacement:)`, `SignalProducer.skip(until:)`, `SignalProducer.flatMap`, `SignalProducer.flatMapError`, `SignalProducer.combineLatest(with:)`, `Signal.flatMap`, `Signal.flatMapError`, `Signal.withLatest(from:)` and `Property.init(initial:then:)` now accept `SignalProducerConvertible` conforming types (#610, #611, kudos to @1028)
1. Bag can be created with the initial elements now (#609, kudos to @ra1028)
1. Non-class types now can be conforms to ReactiveExtensionProvider (#636, kudos to @ra1028)

# 3.1.0
1. Fixed `schedule(after:interval:leeway:)` being cancelled when the returned `Disposable` is not retained. (#584, kudos to @jjoelson)

# 3.1.0-rc.1
1. Fixed a scenario of downstream interruptions being dropped. (#577, kudos to @andersio)

   Manual interruption of time shifted producers, including `delay`, `observe(on:)`, `throttle`, `debounce` and `lazyMap`, should discard outstanding events at best effort ASAP.

   But in ReactiveSwift 2.0 to 3.0, the manual interruption is ignored if the upstream producer has terminated. For example:

   ```swift
   // Completed upstream + `delay`.
   SignalProducer.empty
       .delay(10.0, on: QueueScheduler.main)
       .startWithCompleted { print("Value should have been discarded!") }
       .dispose()

   // Console(t+10): Value should have been discarded!
   ```

   The expected behavior has now been restored.

   Please note that, since ReactiveSwift 2.0, while the interruption is handled immediately, the `interrupted` event delivery is not synchronous — it generally respects the closest asynchronous operator applied, and delivers on that scheduler.

1. `SignalProducer.concat` now has an overload that accepts an error. (#564, kudos to @nmccann)

1. Fix some documentation errors (#560, kudos to @ikesyo)

# 3.0.0
1. Code Coverage is reenabled. (#553)
   For Carthage users, version 0.26.0 and later is required for building App Store compatible binaries.

# 3.0.0-rc.1
1. Fixed integer overflow for `DispatchTimeInterval` in FoundationExtensions.swift (#506)

# 3.0.0-alpha.1
1. `Signal` now uses `Lifetime` for resource management. (#404, kudos to @andersio)

   The `Signal` initialzer now accepts a generator closure that is passed with the input `Observer` and the `Lifetime` as its arguments. The original variant accepting a single-argument generator closure is now obselete. This is a source breaking change.

   ```swift
   // New: Add `Disposable`s to the `Lifetime`.
   let candies = Signal<U, E> { (observer: Signal<U, E>.Observer, lifetime: Lifetime) in
      lifetime += trickOrTreat.observe(observer)
   }

   // Obsolete: Returning a `Disposable`.
   let candies = Signal { (observer: Signal<U, E>.Observer) -> Disposable? in
      return trickOrTreat.observe(observer)
   }
   ```

1. `SignalProducer.startWithSignal` now returns the value of the setup closure. (#533, kudos to @Burgestrand)

# 2.1.0-alpha.2
1. Disabled code coverage data to allow app submissions with Xcode 9.0 (see https://github.com/Carthage/Carthage/issues/2056, kudos to @NachoSoto)

# 2.1.0-alpha.1
1. `Signal.Observer.action` has been deprecated. Use `Signal.Observer.send` instead. (#515)

1. Workaround an unexpected EGAGIN error being returned by pthread in 32-bit ARM debug builds. (#508)

1. The `SignalProducer` internals have undergone a significant refactoring, which bootstraps the effort to reduce the overhead of constant producers and producer compositions. (#487, kudos to @andersio)

# 2.0.1
1. Addressed the exceptionally high build time. (#495)

1. New method ``retry(upTo:interval:on:)``. This delays retrying on failure by `interval` until hitting the `upTo` limitation.

# 2.0.0-rc.3
1. `Lifetime.+=` which ties a `Disposable` to a `Lifetime`, is now part of the public API and is no longer deprecated.

1. Feedbacks from `isEnabled` to the state of the same `Action` no longer deadlocks if it does not constitute an infinite feedback loop. (#481, kudos to @andersio)

   Note that `isExecuting` already supports `Action` state feedback, and legitimate feedback loops would still deadlock.

# 2.0.0-rc.2
1. Fixed a deadlock upon disposal when combining operators, i.e. `zip` and `combineLatest`, are used. (#471, kudos to @stevebrambilla for catching the bug)

# 2.0.0-rc.1
1. If the input observer of a `Signal` deinitializes while the `Signal` has not yet terminated, an `interrupted` event would now be automatically sent. (#463, kudos to @andersio)

1. `ValidationResult` and `ValidatorOutput` have been renamed to `ValidatingProperty.Result` and `ValidatingProperty.Decision`, respectively. (#443)

1. Mitigated a race condition related to ARC in the `Signal` internal. (#456, kudos to @andersio)

1. Added new convenience initialisers to `Action` that make creating actions with state input properties easier. When creating an `Action` that is conditionally enabled based on an optional property, use the renamed `Action.init(unwrapping:execute:)` initialisers. (#455, kudos to @sharplet)

# 2.0.0-alpha.3
1. `combinePrevious` for `Signal` and `SignalProducer` no longer requires an initial value. The first tuple would be emitted as soon as the second value is received by the operator if no initial value is given. (#445, kudos to @andersio)

1. Fixed an impedance mismatch in the `Signal` internals that caused heap corruptions. (#449, kudos to @gparker42)

1. In Swift 3.2 or later, you may create `BindingTarget` for a key path of a specific object. (#440, kudos to @andersio)

# 2.0.0-alpha.2
1. In Swift 3.2 or later, you can use `map()` with the new Smart Key Paths. (#435, kudos to @sharplet)

1. When composing `Signal` and `SignalProducer` of inhabitable types, e.g. `Never` or `NoError`, ReactiveSwift now warns about operators that are illogical to use, and traps at runtime when such operators attempt to instantiate an instance. (#429, kudos to @andersio)

1. N-ary `SignalProducer` operators are now generic and accept any type that can be expressed as `SignalProducer`. (#410, kudos to @andersio)
   Types may conform to `SignalProducerConvertible` to be an eligible operand.

1. The performance of `SignalProducer` has been improved significantly. (#140, kudos to @andersio)

   All lifted `SignalProducer` operators no longer yield an extra `Signal`. As a result, the calling overhead of event delivery is generally reduced proportionally to the level of chaining of lifted operators.

1. `interrupted` now respects `observe(on:)`. (#140)

   When a produced `Signal` is interrupted, if `observe(on:)` is the last applied operator, `interrupted` would now be delivered on the `Scheduler` passed to `observe(on:)` just like other events.

1. Feedbacks from `isExecuting` to the state of the same `Action`, including all `enabledIf` convenience initializers, no longer deadlocks. (#400, kudos to @andersio)

1. `MutableProperty` now enforces exclusivity of access. (#419, kudos to @andersio)

   In other words, nested modification in `MutableProperty.modify` is now prohibited. Generally speaking, it should have extremely limited impact as in most cases the `MutableProperty` would have been deadlocked already.

1. `promoteError` can now infer the new error type from the context. (#413, kudos to @andersio)

# 2.0.0-alpha.1
This is the first alpha release of ReactiveSwift 2.0. It requires Swift 3.1 (Xcode 8.3).

## Changes
### Modified `Signal` lifetime semantics (#355)
The `Signal` lifetime semantics is modified to improve interoperability with memory debugging tools. ReactiveSwift 2.0 adopted a new `Signal` internal which does not exploit deliberate retain cycles that consequentially confuse memory debugging tools.

A `Signal` is now automatically and silently disposed of, when:

1. the `Signal`  is not retained and has no active observer; or
1.  **(New)** both the `Signal`  and its input observer are not retained.

It is expected that memory debugging tools would no longer report irrelevant negative leaks that were once caused by the ReactiveSwift internals.

### `SignalProducer` resource management (#334)
`SignalProducer` now uses `Lifetime` for resource management. You may observe the `Lifetime` for the disposal of the produced `Signal`.

```swift
let producer = SignalProducer<Int, NoError> { observer, lifetime in
    if let disposable = numbers.observe(observer) {
        lifetime.observeEnded(disposable.dispose)
    }
}
```

Two `Disposable`-accepting methods `Lifetime.Type.+=` and `Lifetime.add` are provided to aid migration, and are subject to removal in a future release.

### Signal and SignalProducer
1. All `Signal` and `SignalProducer` operators now belongs to the respective concrete types. (#304)

   Custom operators should extend the concrete types directly. `SignalProtocol` and `SignalProducerProtocol` should be used only for constraining associated types.

1. `combineLatest` and `zip` are optimised to have a constant overhead regardless of arity, mitigating the possibility of stack overflow. (#345)

1. `flatMap(_:transform:)` is renamed to `flatMap(_:_:)`. (#339)

1. `promoteErrors(_:)`is renamed to `promoteError(_:)`. (#408)

1. `Event` is renamed to `Signal.Event`. (#376)

1. `Observer` is renamed to `Signal.Observer`. (#376)

### Action

1. `Action(input:_:)`, `Action(_:)`, `Action(enabledIf:_:)` and `Action(state:enabledIf:_:)` are renamed to `Action(state:execute:)`, `Action(execute:)`, `Action(enabledIf:execute:)` and `Action(state:enabledIf:execute:)` respectively. (#325)

### Properties
1. The memory overhead of property composition has been considerably reduced. (#340)

### Bindings
1. The `BindingSource` now requires only a producer representation of `self`. (#359)

1. The `<~` operator overloads are now provided by `BindingTargetProvider`. (#359)

### Disposables
1. `SimpleDisposable` and `ActionDisposable` has been folded into `AnyDisposable`. (#412)

1. `CompositeDisposable.DisposableHandle` is replaced by `Disposable?`. (#363)

1. The `+=` operator overloads for `CompositeDisposable` are now hosted inside the concrete types. (#412)

### Bag

1. Improved the performance of `Bag`. (#354)

1. `RemovalToken` is renamed to `Bag.Token`. (#354)

### Schedulers

1. `Scheduler` gains a class bound. (#333)

### Lifetime

1. `Lifetime.ended` now uses the inhabitable `Never` as its value type. (#392)

### Atomic

1. `Signal` and `Atomic` now use `os_unfair_lock` when it is available. (#342)

## Additions
1. `FlattenStrategy.race` is introduced. (#233, kudos to @inamiy)

   `race` flattens whichever inner signal that first sends an event, and ignores the rest.

1. `FlattenStrategy.concurrent` is introduced. (#298, kudos to @andersio)

   `concurrent` starts and flattens inner signals according to the specified concurrency limit. If an inner signal is received after the limit is reached, it would be queued and drained later as the in-flight inner signals terminate.

1. New operators: `reduce(into:)` and `scan(into:)`. (#365, kudos to @ikesyo)

   These variants pass to the closure an `inout` reference to the accumulator, which helps the performance when a large value type is used, e.g. collection.

1. `Property(initial:then:)` gains overloads that accept a producer or signal of the wrapped value type when the value type is an `Optional`. (#396)

## Deprecations and Removals
1. The requirement `BindingSource.observe(_:during:)` and the implementations have been removed.

1. All Swift 2 (ReactiveCocoa 4) obsolete symbols have been removed.

1. All deprecated methods and protocols in ReactiveSwift 1.1.x are no longer available.

## Acknowledgement

Thank you to all of @ReactiveCocoa/reactiveswift and all our contributors, but especially to @andersio, @calebd, @eimantas, @ikesyo, @inamiy, @Marcocanc, @mdiep, @NachoSoto, @sharplet and @tjnet. ReactiveSwift is only possible due to the many hours of work that these individuals have volunteered. ❤️

# 1.1.3
## Deprecation
1. `observe(_:during:)` is now deprecated. It would be removed in ReactiveSwift 2.0.
    Use `take(during:)` and the relevant observation API of `Signal`, `SignalProducer` and `Property` instead. (#374)

# 1.1.2
## Changes
1. Fixed a rare occurrence of `interrupted` events being emitted by a `Property`. (#362)

# 1.1.1
## Changes
1. The properties `Signal.negated`, `SignalProducer.negated` and `Property.negated` are deprecated. Use its operator form `negate()` instead.

# 1.1
## Additions

#### General
1. New boolean operators: `and`, `or` and `negated`; available on `Signal<Bool, E>`, `SignalProducer<Bool, E>` and `Property<Bool, E>` types. (#160, kudos to @cristianames92)
2. New operator `filterMap`. (#232, kudos to @RuiAAPeres)
3. New operator `lazyMap(on:_:)`. It coalesces `value` events when they are emitted at a rate faster than the rate the given scheduler can handle. The transform is applied on only the coalesced and the uncontended values. (#240, kudos to @liscio)
4. New protocol `BindingTargetProvider`, which replaces `BindingTargetProtocol`. (#254, kudos to @andersio)

#### SignalProducer
5. New initializer `SignalProducer(_:)`, which takes a `@escaping () -> Value` closure. It is similar to `SignalProducer(value:)`, but it lazily evaluates the value every time the producer is started. (#240, kudos to @liscio)

#### Lifetime
6. New method `Lifetime.observeEnded(self:)`. This is now the recommended way to explicitly observe the end of a `Lifetime`. Use `Lifetime.ended` only if composition is needed. (#229, kudos to @andersio)
7. New factory method `Lifetime.make()`, which returns a tuple of `Lifetime` and `Lifetime.Token`. (#236, kudos to @sharplet)

#### Properties
8. `ValidatingProperty`: A mutable property that validates mutations before committing them. (#182, kudos to @andersio).
9. A new interactive UI playground: `ReactiveSwift-UIExamples.playground`. It demonstrates how `ValidatingProperty` can be used in an interactive form UI. (#182)

## Changes
1. Flattening a signal of `Sequence` no longer requires an explicit `FlattenStrategy`. (#199, kudos to @dmcrodrigues)
2. `BindingSourceProtocol` has been renamed to `BindingSource`. (#254)
3. `SchedulerProtocol` and `DateSchedulerProtocol` has been renamed to `Scheduler` and `DateScheduler`, respectively. (#257)
4. `take(during:)` now handles ended `Lifetime` properly. (#229)

## Deprecations
1. `AtomicProtocol` has been deprecated. (#279)
2. `ActionProtocol` has been deprecated. (#284)
3. `ObserverProtocol` has been deprecated. (#262)
4. `BindingTargetProtocol` has been deprecated. (#254)

# 1.0.1
## Changes
1. Fixed a couple of infinite feedback loops in `Action`. (#221)
2. Fixed a race condition of `Signal` which might result in a deadlock when a signal is sent a terminal event as a result of an observer of it being released. (#267)

Kudos to @mdiep, @sharplet and @andersio who helped review the pull requests.

# 1.0

This is the first major release of ReactiveSwift, a multi-platform, pure-Swift functional reactive programming library spun off from [ReactiveCocoa](https://github.com/ReactiveCocoa/ReactiveCocoa). As Swift continues to expand beyond Apple’s platforms, we hope that ReactiveSwift will see broader adoption. To learn more, please refer to ReactiveCocoa’s [CHANGELOG](https://github.com/ReactiveCocoa/ReactiveCocoa/blob/master/CHANGELOG.md).

Major changes since ReactiveCocoa 4 include:
- **Updated for Swift 3**

  APIs have been updated and renamed to adhere to the Swift 3 [API Design Guidelines](https://swift.org/documentation/api-design-guidelines/).
- **Signal Lifetime Semantics**

  `Signal`s now live and continue to emit events only while either (a) they have observers or (b) they are retained. This clears up a number of unexpected cases and makes Signals much less dangerous.
- **Reactive Proxies**

  Types can now declare conformance to `ReactiveExtensionsProvider` to expose a `reactive` property that’s generic over `self`. This property hosts reactive extensions to the type, such as the ones provided on `NotificationCenter` and `URLSession`.
- **Property Composition**

  `Property`s can now be composed. They expose many of the familiar operators from `Signal` and `SignalProducer`, including `map`, `flatMap`, `combineLatest`, etc.
- **Binding Primitives**

  `BindingTargetProtocol` and `BindingSourceProtocol` have been introduced to allow binding of observable instances to targets. `BindingTarget` is a new concrete type that can be used to wrap a settable but non-observable property.
- **Lifetime**

  `Lifetime` is introduced to represent the lifetime of any arbitrary reference type. This can be used with the new `take(during:)` operator, but also forms part of the new binding APIs.
- **Race-free Action**

   A new `Action` initializer `Action(state:enabledIf:_:)` has been introduced. It allows the latest value of any arbitrary property to be supplied to the execution closure in addition to the input from `apply(_:)`, while having the availability being derived from the property.

   This eliminates a data race in ReactiveCocoa 4.x, when both the `enabledIf` predicate and the execution closure depend on an overlapping set of properties.

Extensive use of Swift’s `@available` declaration has been used to ease migration from ReactiveCocoa 4. Xcode should have fix-its for almost all changes from older APIs.

Thank you to all of @ReactiveCocoa/ReactiveSwift and all our contributors, but especially to @andersio, @liscio, @mdiep, @nachosoto, and @sharplet. ReactiveSwift is only possible due to the many hours of work that these individuals have volunteered. ❤️<|MERGE_RESOLUTION|>--- conflicted
+++ resolved
@@ -1,15 +1,13 @@
 # master
 *Please add new entries at the top.*
 
+1. Fixed issue where `SingalProducer.try(upTo:interval:count:)` shares state between invocation of `start` on the same producer.
+
 1. Updated Carthage xcconfig dependency to 1.1 for proper building arm64 macOS variants. (#826, kudos to @MikeChugunov)
 
-<<<<<<< HEAD
-1. Fixed issue where `SingalProducer.try(upTo:interval:count:)` shares state between invocation of `start` on the same producer.
+1. Fixed issue with `SignalProducer.Type.interval()` making Swift 5.3 a requirement. (#823 kudos to @mluisbrown) 
 
 *Please add new entries at the top.*
-=======
-1. Fixed issue with `SignalProducer.Type.interval()` making Swift 5.3 a requirement. (#823 kudos to @mluisbrown) 
->>>>>>> 8a65fd59
 
 # 6.6.0
 
