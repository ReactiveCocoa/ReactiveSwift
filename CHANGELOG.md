--- conflicted
+++ resolved
@@ -1,10 +1,9 @@
 # master
-
-
-<<<<<<< HEAD
+*Please add new entries at the top.*
+
 1. New convenience initializer for `Action` that takes a `ValidatingProperty` as its state (#637, kudos to @Marcocanc)
-=======
-# 4.0.0*Please add new entries at the top.*
+
+# 4.0.0
 
 1. When unfair locks from libplatform are unavailable, ReactiveSwift now fallbacks to error checking Pthread mutexes instead of the default. Mitigations regarding issues with `pthread_mutex_trylock` have also been applied. (#654, kudos to @andersio)
 1. Fix some documentation errors about Carthage usage (#655)
@@ -26,7 +25,6 @@
 # 4.0.0-rc.1
 
 1. `Lifetime` may now be manually ended using `Lifetime.Token.dispose()`, in addition to the existing when-token-deinitializes semantic. (#641, kudos to @andersio) 
->>>>>>> 4f6a12ae
 1. For Swift 4.1 and above, `BindingSource` conformances are required to have `Error` parameterized as exactly `NoError`. As a result, `Signal` and `SignalProducer` are now conditionally `BindingSource`. (#590, kudos to @NachoSoto and @andersio)
 1. For Swift 4.1 and above, `Signal.Event` and `ActionError` are now conditionally `Equatable`. (#590, kudos to @NachoSoto and @andersio)
 1. New method `collect(every:on:skipEmpty:discardWhenCompleted:)` which delivers all values that occurred during a time interval (#619, kudos to @Qata)
