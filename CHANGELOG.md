--- conflicted
+++ resolved
@@ -1,11 +1,10 @@
 # master
 *Please add new entries at the top.*
 
-<<<<<<< HEAD
 1. Joining an empty sequence of producers can now send an event on the joined signal producer by providing the `noUpstreamSentinel` parameter. This becomes relevant, when the sequence of producers is calculated from some other Signal and the signal resulting from the joined producers is observed. If no event is sent only when the producers sequence is empty, then the observer gets stalled and e.g. the ui won't update.
-=======
+
 # 6.2.1
->>>>>>> e27ccdbf
+
 1. Improved performance of joining signals by a factor of around 5. This enables joining of 1000 and more signals in a reasonable amount of time.
 1. Fixed `SignalProducer.debounce` operator that, when started more than once, would not deliver values on producers started after the first time. (#772, kudos to @gpambrozio)
 1. `FlattenStrategy.throttle` is introduced. (#713, kudos to @inamiy)
@@ -24,6 +23,7 @@
 1. Add `<~` binding operator to `Signal.Observer` (#635, kudos to @Marcocanc)
 
 # 6.0.0
+
 1. Dropped support for Swift 4.2 (Xcode 9)
 2. Removed dependency on https://github.com/antitypical/Result (#702, kudos to @NachoSoto and @mdiep)
 
@@ -34,6 +34,7 @@
 * Replace all cases where `AnyError` was used in a `Signal` or `SignalProducer` with `Swift.Error`
 
 # 5.0.1
+
 1. Fix warnings in Xcode 10.2
 
 # 5.0.0
