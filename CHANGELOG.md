--- conflicted
+++ resolved
@@ -3,11 +3,8 @@
 
 1. Fix minimum deployment target of iOS 11 in CocoaPods
 1. Fix CI release git tag push trigger (#869, kudos to @p4checo)
-<<<<<<< HEAD
+1. Find and remove items from Bag using a binary search to improve performance when the collection gets large.
 2. Add extension to `ScopedDisposable` for inner `SerialDisposable` (#873, kudos to @sirnacnud)
-=======
-1. Find and remove items from Bag using a binary search to improve performance when the collection gets large.
->>>>>>> 74dce06b
 
 # 7.1.1
 1. Bumped deployment target to iOS 11, tvOS 11, watchOS 4, macOS 10.13, per Xcode 14 warnings (#865, kudos to @lickel)
