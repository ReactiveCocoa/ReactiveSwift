# master
*Please add new entries at the top.*
<<<<<<< HEAD
1. Updated `README.md` to reflect Swift 5.1 compatibility and point snippets to 6.1.0 (#763, kudos to @Marcocanc)
1. Renamed `filterMap` to `compactMap` and deprecated `filterMap` (#746, kudos to @Marcocanc)
=======
1. Update travis to Xcode 11.1 and Swift 5.1 (#764, kudos @petrpavlik)
2. [SwiftPM] Add platforms (#761, kudos to @ikesyo)
3. Renamed `filterMap` to `compactMap` and deprecated `filterMap` (#746, kudos to @Marcocanc)
>>>>>>> 1cc3ac17

# 6.1.0

1. add possibility to use `all` and `any` operators with array of arguments (#735, kudos to @olejnjak)
   ```swift
   let property = Property.any([boolProperty1, boolProperty2, boolProperty3])
   ```
1. Fixed Result extensions ambiguity (#733, kudos to @nekrich)
1. Add `<~` binding operator to `Signal.Observer` (#635, kudos to @Marcocanc)

# 6.0.0
1. Dropped support for Swift 4.2 (Xcode 9)
2. Removed dependency on https://github.com/antitypical/Result (#702, kudos to @NachoSoto and @mdiep)

**Upgrade to 6.0.0**

* If you have used `Result` only as dependency of `ReactiveSwift`, remove all instances of `import Result`, `import enum Result.NoError` or `import struct Result.AnyError` and remove the `Result` Framework from your project.
* Replace all cases where `NoError` was used in a `Signal` or `SignalProducer` with `Never`
* Replace all cases where `AnyError` was used in a `Signal` or `SignalProducer` with `Swift.Error`


# 5.0.1
1. Fix warnings in Xcode 10.2

# 5.0.0

1. Support Swift 5.0 (Xcode 10.2) (#711, kudos to @ikesyo)
1. Dropped support for Swift 4.1 (Xcode 9)
1. Migrated from `hashValue` to `hash(into:)`, fixing deprecation warning in Swift 5 (#707, kudos to @ChristopherRogers)
1. New operator `materializeResults` and `dematerializeResults` (#679, kudos to @ra1028)
1. New convenience initializer for `Action` that takes a `ValidatingProperty` as its state (#637, kudos to @Marcocanc)
1. Fix legacy date implementation. (#683, kudos to @shoheiyokoyama)

# 4.0.0

1. When unfair locks from libplatform are unavailable, ReactiveSwift now fallbacks to error checking Pthread mutexes instead of the default. Mitigations regarding issues with `pthread_mutex_trylock` have also been applied. (#654, kudos to @andersio)
1. Fix some documentation errors about Carthage usage (#655)
1. [CocoaPods] CocoaPods 1.4.0 is the minimum required version. (#651, kudos to @ikesyo)
1. `<~` bindings now works with optional left-hand-side operands. (#642, kudos to @andersio and @Ankit-Aggarwal)

   ```swift
   let nilTarget: BindingTarget<Int>? = nil

   // This is now a valid binding. Previously required manual
   // unwrapping in ReactiveSwift 3.x.
   nilTarget <~ notifications.map { $0.count }
   ```

# 4.0.0-rc.2

1. Support Swift 4.2 (Xcode 10) (#644, kudos to @ikesyo) 

# 4.0.0-rc.1

1. `Lifetime` may now be manually ended using `Lifetime.Token.dispose()`, in addition to the existing when-token-deinitializes semantic. (#641, kudos to @andersio) 
1. For Swift 4.1 and above, `BindingSource` conformances are required to have `Error` parameterized as exactly `NoError`. As a result, `Signal` and `SignalProducer` are now conditionally `BindingSource`. (#590, kudos to @NachoSoto and @andersio)
1. For Swift 4.1 and above, `Signal.Event` and `ActionError` are now conditionally `Equatable`. (#590, kudos to @NachoSoto and @andersio)
1. New method `collect(every:on:skipEmpty:discardWhenCompleted:)` which delivers all values that occurred during a time interval (#619, kudos to @Qata)
1. `debounce` now offers an opt-in behaviour to preserve the pending value when the signal or producer completes. You may enable it by specifying `discardWhenCompleted` as false (#287, kudos to @Qata)
1. Result now interoperates with SignalProducer n-ary operators as a constant producer (#606, kudos to @Qata)
1. New property operator: `filter` (#586, kudos to @iv-mexx)
1. New operator `merge(with:)` (#600, kudos to @ra1028)
1. New operator `map(value:)` (#601, kudos to @ra1028)
1. `SignalProducer.merge(with:)`, `SignalProducer.concat`, `SignalProducer.prefix`, `SignalProducer.then`, `SignalProducer.and`, `SignalProducer.or`, `SignalProducer.zip(with:)`, `SignalProducer.sample(with:)`, `SignalProducer.sample(on:)`, `SignalProducer.take(until:)`, `SignalProducer.take(untilReplacement:)`, `SignalProducer.skip(until:)`, `SignalProducer.flatMap`, `SignalProducer.flatMapError`, `SignalProducer.combineLatest(with:)`, `Signal.flatMap`, `Signal.flatMapError`, `Signal.withLatest(from:)` and `Property.init(initial:then:)` now accept `SignalProducerConvertible` conforming types (#610, #611, kudos to @1028)
1. Bag can be created with the initial elements now (#609, kudos to @ra1028)
1. Non-class types now can be conforms to ReactiveExtensionProvider (#636, kudos to @ra1028)

# 3.1.0
1. Fixed `schedule(after:interval:leeway:)` being cancelled when the returned `Disposable` is not retained. (#584, kudos to @jjoelson)

# 3.1.0-rc.1
1. Fixed a scenario of downstream interruptions being dropped. (#577, kudos to @andersio)

   Manual interruption of time shifted producers, including `delay`, `observe(on:)`, `throttle`, `debounce` and `lazyMap`, should discard outstanding events at best effort ASAP.

   But in ReactiveSwift 2.0 to 3.0, the manual interruption is ignored if the upstream producer has terminated. For example:

   ```swift
   // Completed upstream + `delay`.
   SignalProducer.empty
       .delay(10.0, on: QueueScheduler.main)
       .startWithCompleted { print("Value should have been discarded!") }
       .dispose()

   // Console(t+10): Value should have been discarded!
   ```

   The expected behavior has now been restored.

   Please note that, since ReactiveSwift 2.0, while the interruption is handled immediately, the `interrupted` event delivery is not synchronous — it generally respects the closest asynchronous operator applied, and delivers on that scheduler.

1. `SignalProducer.concat` now has an overload that accepts an error. (#564, kudos to @nmccann)

1. Fix some documentation errors (#560, kudos to @ikesyo)

# 3.0.0
1. Code Coverage is reenabled. (#553)
   For Carthage users, version 0.26.0 and later is required for building App Store compatible binaries.

# 3.0.0-rc.1
1. Fixed integer overflow for `DispatchTimeInterval` in FoundationExtensions.swift (#506)

# 3.0.0-alpha.1
1. `Signal` now uses `Lifetime` for resource management. (#404, kudos to @andersio)

   The `Signal` initialzer now accepts a generator closure that is passed with the input `Observer` and the `Lifetime` as its arguments. The original variant accepting a single-argument generator closure is now obselete. This is a source breaking change.
   
   ```swift
   // New: Add `Disposable`s to the `Lifetime`.
   let candies = Signal<U, E> { (observer: Signal<U, E>.Observer, lifetime: Lifetime) in
      lifetime += trickOrTreat.observe(observer)
   }
   
   // Obsolete: Returning a `Disposable`.
   let candies = Signal { (observer: Signal<U, E>.Observer) -> Disposable? in
      return trickOrTreat.observe(observer)
   }
   ```

1. `SignalProducer.startWithSignal` now returns the value of the setup closure. (#533, kudos to @Burgestrand)

# 2.1.0-alpha.2
1. Disabled code coverage data to allow app submissions with Xcode 9.0 (see https://github.com/Carthage/Carthage/issues/2056, kudos to @NachoSoto)

# 2.1.0-alpha.1
1. `Signal.Observer.action` has been deprecated. Use `Signal.Observer.send` instead. (#515)

1. Workaround an unexpected EGAGIN error being returned by pthread in 32-bit ARM debug builds. (#508)

1. The `SignalProducer` internals have undergone a significant refactoring, which bootstraps the effort to reduce the overhead of constant producers and producer compositions. (#487, kudos to @andersio)

# 2.0.1
1. Addressed the exceptionally high build time. (#495)

1. New method ``retry(upTo:interval:on:)``. This delays retrying on failure by `interval` until hitting the `upTo` limitation.

# 2.0.0-rc.3
1. `Lifetime.+=` which ties a `Disposable` to a `Lifetime`, is now part of the public API and is no longer deprecated.

1. Feedbacks from `isEnabled` to the state of the same `Action` no longer deadlocks if it does not constitute an infinite feedback loop. (#481, kudos to @andersio)

   Note that `isExecuting` already supports `Action` state feedback, and legitimate feedback loops would still deadlock.

# 2.0.0-rc.2
1. Fixed a deadlock upon disposal when combining operators, i.e. `zip` and `combineLatest`, are used. (#471, kudos to @stevebrambilla for catching the bug)

# 2.0.0-rc.1
1. If the input observer of a `Signal` deinitializes while the `Signal` has not yet terminated, an `interrupted` event would now be automatically sent. (#463, kudos to @andersio)

1. `ValidationResult` and `ValidatorOutput` have been renamed to `ValidatingProperty.Result` and `ValidatingProperty.Decision`, respectively. (#443)

1. Mitigated a race condition related to ARC in the `Signal` internal. (#456, kudos to @andersio)

1. Added new convenience initialisers to `Action` that make creating actions with state input properties easier. When creating an `Action` that is conditionally enabled based on an optional property, use the renamed `Action.init(unwrapping:execute:)` initialisers. (#455, kudos to @sharplet)

# 2.0.0-alpha.3
1. `combinePrevious` for `Signal` and `SignalProducer` no longer requires an initial value. The first tuple would be emitted as soon as the second value is received by the operator if no initial value is given. (#445, kudos to @andersio)

1. Fixed an impedance mismatch in the `Signal` internals that caused heap corruptions. (#449, kudos to @gparker42)

1. In Swift 3.2 or later, you may create `BindingTarget` for a key path of a specific object. (#440, kudos to @andersio)

# 2.0.0-alpha.2
1. In Swift 3.2 or later, you can use `map()` with the new Smart Key Paths. (#435, kudos to @sharplet)

1. When composing `Signal` and `SignalProducer` of inhabitable types, e.g. `Never` or `NoError`, ReactiveSwift now warns about operators that are illogical to use, and traps at runtime when such operators attempt to instantiate an instance. (#429, kudos to @andersio)

1. N-ary `SignalProducer` operators are now generic and accept any type that can be expressed as `SignalProducer`. (#410, kudos to @andersio)
   Types may conform to `SignalProducerConvertible` to be an eligible operand.

1. The performance of `SignalProducer` has been improved significantly. (#140, kudos to @andersio)

   All lifted `SignalProducer` operators no longer yield an extra `Signal`. As a result, the calling overhead of event delivery is generally reduced proportionally to the level of chaining of lifted operators.
   
1. `interrupted` now respects `observe(on:)`. (#140)

   When a produced `Signal` is interrupted, if `observe(on:)` is the last applied operator, `interrupted` would now be delivered on the `Scheduler` passed to `observe(on:)` just like other events.

1. Feedbacks from `isExecuting` to the state of the same `Action`, including all `enabledIf` convenience initializers, no longer deadlocks. (#400, kudos to @andersio)

1. `MutableProperty` now enforces exclusivity of access. (#419, kudos to @andersio)

   In other words, nested modification in `MutableProperty.modify` is now prohibited. Generally speaking, it should have extremely limited impact as in most cases the `MutableProperty` would have been deadlocked already.

1. `promoteError` can now infer the new error type from the context. (#413, kudos to @andersio)

# 2.0.0-alpha.1
This is the first alpha release of ReactiveSwift 2.0. It requires Swift 3.1 (Xcode 8.3).

## Changes
### Modified `Signal` lifetime semantics (#355)
The `Signal` lifetime semantics is modified to improve interoperability with memory debugging tools. ReactiveSwift 2.0 adopted a new `Signal` internal which does not exploit deliberate retain cycles that consequentially confuse memory debugging tools.

A `Signal` is now automatically and silently disposed of, when:

1. the `Signal`  is not retained and has no active observer; or
1.  **(New)** both the `Signal`  and its input observer are not retained.

It is expected that memory debugging tools would no longer report irrelevant negative leaks that were once caused by the ReactiveSwift internals.

### `SignalProducer` resource management (#334)
`SignalProducer` now uses `Lifetime` for resource management. You may observe the `Lifetime` for the disposal of the produced `Signal`.

```swift
let producer = SignalProducer<Int, NoError> { observer, lifetime in
    if let disposable = numbers.observe(observer) {
        lifetime.observeEnded(disposable.dispose)
    }
}
```

Two `Disposable`-accepting methods `Lifetime.Type.+=` and `Lifetime.add` are provided to aid migration, and are subject to removal in a future release.

### Signal and SignalProducer 
1. All `Signal` and `SignalProducer` operators now belongs to the respective concrete types. (#304)

   Custom operators should extend the concrete types directly. `SignalProtocol` and `SignalProducerProtocol` should be used only for constraining associated types.

1. `combineLatest` and `zip` are optimised to have a constant overhead regardless of arity, mitigating the possibility of stack overflow. (#345) 

1. `flatMap(_:transform:)` is renamed to `flatMap(_:_:)`. (#339)

1. `promoteErrors(_:)`is renamed to `promoteError(_:)`. (#408)

1. `Event` is renamed to `Signal.Event`. (#376)

1. `Observer` is renamed to `Signal.Observer`. (#376)

### Action

1. `Action(input:_:)`, `Action(_:)`, `Action(enabledIf:_:)` and `Action(state:enabledIf:_:)` are renamed to `Action(state:execute:)`, `Action(execute:)`, `Action(enabledIf:execute:)` and `Action(state:enabledIf:execute:)` respectively. (#325)

### Properties
1. The memory overhead of property composition has been considerably reduced. (#340)

### Bindings
1. The `BindingSource` now requires only a producer representation of `self`. (#359)

1. The `<~` operator overloads are now provided by `BindingTargetProvider`. (#359)

### Disposables
1. `SimpleDisposable` and `ActionDisposable` has been folded into `AnyDisposable`. (#412)

1. `CompositeDisposable.DisposableHandle` is replaced by `Disposable?`. (#363)

1. The `+=` operator overloads for `CompositeDisposable` are now hosted inside the concrete types. (#412)

### Bag

1. Improved the performance of `Bag`. (#354)

1. `RemovalToken` is renamed to `Bag.Token`. (#354)

### Schedulers

1. `Scheduler` gains a class bound. (#333)

### Lifetime

1. `Lifetime.ended` now uses the inhabitable `Never` as its value type. (#392)

### Atomic

1. `Signal` and `Atomic` now use `os_unfair_lock` when it is available. (#342)

## Additions
1. `FlattenStrategy.race` is introduced. (#233, kudos to @inamiy)

   `race` flattens whichever inner signal that first sends an event, and ignores the rest.

1. `FlattenStrategy.concurrent` is introduced. (#298, kudos to @andersio)

   `concurrent` starts and flattens inner signals according to the specified concurrency limit. If an inner signal is received after the limit is reached, it would be queued and drained later as the in-flight inner signals terminate.

1. New operators: `reduce(into:)` and `scan(into:)`. (#365, kudos to @ikesyo)
 
   These variants pass to the closure an `inout` reference to the accumulator, which helps the performance when a large value type is used, e.g. collection.

1. `Property(initial:then:)` gains overloads that accept a producer or signal of the wrapped value type when the value type is an `Optional`. (#396)

## Deprecations and Removals
1. The requirement `BindingSource.observe(_:during:)` and the implementations have been removed.

1. All Swift 2 (ReactiveCocoa 4) obsolete symbols have been removed.

1. All deprecated methods and protocols in ReactiveSwift 1.1.x are no longer available.

## Acknowledgement

Thank you to all of @ReactiveCocoa/reactiveswift and all our contributors, but especially to @andersio, @calebd, @eimantas, @ikesyo, @inamiy, @Marcocanc, @mdiep, @NachoSoto, @sharplet and @tjnet. ReactiveSwift is only possible due to the many hours of work that these individuals have volunteered. ❤️

# 1.1.3
## Deprecation
1. `observe(_:during:)` is now deprecated. It would be removed in ReactiveSwift 2.0.
    Use `take(during:)` and the relevant observation API of `Signal`, `SignalProducer` and `Property` instead. (#374)
    
# 1.1.2
## Changes
1. Fixed a rare occurrence of `interrupted` events being emitted by a `Property`. (#362)

# 1.1.1
## Changes
1. The properties `Signal.negated`, `SignalProducer.negated` and `Property.negated` are deprecated. Use its operator form `negate()` instead.

# 1.1
## Additions

#### General
1. New boolean operators: `and`, `or` and `negated`; available on `Signal<Bool, E>`, `SignalProducer<Bool, E>` and `Property<Bool, E>` types. (#160, kudos to @cristianames92)
2. New operator `filterMap`. (#232, kudos to @RuiAAPeres)
3. New operator `lazyMap(on:_:)`. It coalesces `value` events when they are emitted at a rate faster than the rate the given scheduler can handle. The transform is applied on only the coalesced and the uncontended values. (#240, kudos to @liscio)
4. New protocol `BindingTargetProvider`, which replaces `BindingTargetProtocol`. (#254, kudos to @andersio)

#### SignalProducer
5. New initializer `SignalProducer(_:)`, which takes a `@escaping () -> Value` closure. It is similar to `SignalProducer(value:)`, but it lazily evaluates the value every time the producer is started. (#240, kudos to @liscio)

#### Lifetime
6. New method `Lifetime.observeEnded(self:)`. This is now the recommended way to explicitly observe the end of a `Lifetime`. Use `Lifetime.ended` only if composition is needed. (#229, kudos to @andersio)
7. New factory method `Lifetime.make()`, which returns a tuple of `Lifetime` and `Lifetime.Token`. (#236, kudos to @sharplet)

#### Properties
8. `ValidatingProperty`: A mutable property that validates mutations before committing them. (#182, kudos to @andersio).
9. A new interactive UI playground: `ReactiveSwift-UIExamples.playground`. It demonstrates how `ValidatingProperty` can be used in an interactive form UI. (#182)

## Changes
1. Flattening a signal of `Sequence` no longer requires an explicit `FlattenStrategy`. (#199, kudos to @dmcrodrigues)
2. `BindingSourceProtocol` has been renamed to `BindingSource`. (#254)
3. `SchedulerProtocol` and `DateSchedulerProtocol` has been renamed to `Scheduler` and `DateScheduler`, respectively. (#257)
4. `take(during:)` now handles ended `Lifetime` properly. (#229)

## Deprecations
1. `AtomicProtocol` has been deprecated. (#279)
2. `ActionProtocol` has been deprecated. (#284)
3. `ObserverProtocol` has been deprecated. (#262)
4. `BindingTargetProtocol` has been deprecated. (#254)

# 1.0.1
## Changes
1. Fixed a couple of infinite feedback loops in `Action`. (#221)
2. Fixed a race condition of `Signal` which might result in a deadlock when a signal is sent a terminal event as a result of an observer of it being released. (#267)

Kudos to @mdiep, @sharplet and @andersio who helped review the pull requests.

# 1.0

This is the first major release of ReactiveSwift, a multi-platform, pure-Swift functional reactive programming library spun off from [ReactiveCocoa](https://github.com/ReactiveCocoa/ReactiveCocoa). As Swift continues to expand beyond Apple’s platforms, we hope that ReactiveSwift will see broader adoption. To learn more, please refer to ReactiveCocoa’s [CHANGELOG](https://github.com/ReactiveCocoa/ReactiveCocoa/blob/master/CHANGELOG.md).

Major changes since ReactiveCocoa 4 include:
- **Updated for Swift 3**
  
  APIs have been updated and renamed to adhere to the Swift 3 [API Design Guidelines](https://swift.org/documentation/api-design-guidelines/).
- **Signal Lifetime Semantics**
  
  `Signal`s now live and continue to emit events only while either (a) they have observers or (b) they are retained. This clears up a number of unexpected cases and makes Signals much less dangerous.
- **Reactive Proxies**
  
  Types can now declare conformance to `ReactiveExtensionsProvider` to expose a `reactive` property that’s generic over `self`. This property hosts reactive extensions to the type, such as the ones provided on `NotificationCenter` and `URLSession`.
- **Property Composition**
  
  `Property`s can now be composed. They expose many of the familiar operators from `Signal` and `SignalProducer`, including `map`, `flatMap`, `combineLatest`, etc.
- **Binding Primitives**
  
  `BindingTargetProtocol` and `BindingSourceProtocol` have been introduced to allow binding of observable instances to targets. `BindingTarget` is a new concrete type that can be used to wrap a settable but non-observable property.
- **Lifetime**
  
  `Lifetime` is introduced to represent the lifetime of any arbitrary reference type. This can be used with the new `take(during:)` operator, but also forms part of the new binding APIs.
- **Race-free Action**
  
   A new `Action` initializer `Action(state:enabledIf:_:)` has been introduced. It allows the latest value of any arbitrary property to be supplied to the execution closure in addition to the input from `apply(_:)`, while having the availability being derived from the property.
  
   This eliminates a data race in ReactiveCocoa 4.x, when both the `enabledIf` predicate and the execution closure depend on an overlapping set of properties.

Extensive use of Swift’s `@available` declaration has been used to ease migration from ReactiveCocoa 4. Xcode should have fix-its for almost all changes from older APIs.

Thank you to all of @ReactiveCocoa/ReactiveSwift and all our contributors, but especially to @andersio, @liscio, @mdiep, @nachosoto, and @sharplet. ReactiveSwift is only possible due to the many hours of work that these individuals have volunteered. ❤️<|MERGE_RESOLUTION|>--- conflicted
+++ resolved
@@ -1,13 +1,10 @@
 # master
 *Please add new entries at the top.*
-<<<<<<< HEAD
+
 1. Updated `README.md` to reflect Swift 5.1 compatibility and point snippets to 6.1.0 (#763, kudos to @Marcocanc)
-1. Renamed `filterMap` to `compactMap` and deprecated `filterMap` (#746, kudos to @Marcocanc)
-=======
 1. Update travis to Xcode 11.1 and Swift 5.1 (#764, kudos @petrpavlik)
 2. [SwiftPM] Add platforms (#761, kudos to @ikesyo)
 3. Renamed `filterMap` to `compactMap` and deprecated `filterMap` (#746, kudos to @Marcocanc)
->>>>>>> 1cc3ac17
 
 # 6.1.0
 
