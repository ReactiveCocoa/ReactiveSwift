# master
*Please add new entries at the top.*

<<<<<<< HEAD
1. `FlattenStrategy.first` is introduced. (#713, kudos to @inamiy)
=======
# 5.0.0

1. Support Swift 5.0 (Xcode 10.2) (#711, kudos to @ikesyo)
1. Dropped support for Swift 4.1 (Xcode 9)
>>>>>>> e285cea1
1. Migrated from `hashValue` to `hash(into:)`, fixing deprecation warning in Swift 5 (#707, kudos to @ChristopherRogers)
1. New operator `materializeResults` and `dematerializeResults` (#679, kudos to @ra1028)
1. New convenience initializer for `Action` that takes a `ValidatingProperty` as its state (#637, kudos to @Marcocanc)
1. Fix legacy date implementation. (#683, kudos to @shoheiyokoyama)

# 4.0.0

1. When unfair locks from libplatform are unavailable, ReactiveSwift now fallbacks to error checking Pthread mutexes instead of the default. Mitigations regarding issues with `pthread_mutex_trylock` have also been applied. (#654, kudos to @andersio)
1. Fix some documentation errors about Carthage usage (#655)
1. [CocoaPods] CocoaPods 1.4.0 is the minimum required version. (#651, kudos to @ikesyo)
1. `<~` bindings now works with optional left-hand-side operands. (#642, kudos to @andersio and @Ankit-Aggarwal)

   ```swift
   let nilTarget: BindingTarget<Int>? = nil

   // This is now a valid binding. Previously required manual
   // unwrapping in ReactiveSwift 3.x.
   nilTarget <~ notifications.map { $0.count }
   ```

# 4.0.0-rc.2

1. Support Swift 4.2 (Xcode 10) (#644, kudos to @ikesyo) 

# 4.0.0-rc.1

1. `Lifetime` may now be manually ended using `Lifetime.Token.dispose()`, in addition to the existing when-token-deinitializes semantic. (#641, kudos to @andersio) 
1. For Swift 4.1 and above, `BindingSource` conformances are required to have `Error` parameterized as exactly `NoError`. As a result, `Signal` and `SignalProducer` are now conditionally `BindingSource`. (#590, kudos to @NachoSoto and @andersio)
1. For Swift 4.1 and above, `Signal.Event` and `ActionError` are now conditionally `Equatable`. (#590, kudos to @NachoSoto and @andersio)
1. New method `collect(every:on:skipEmpty:discardWhenCompleted:)` which delivers all values that occurred during a time interval (#619, kudos to @Qata)
1. `debounce` now offers an opt-in behaviour to preserve the pending value when the signal or producer completes. You may enable it by specifying `discardWhenCompleted` as false (#287, kudos to @Qata)
1. Result now interoperates with SignalProducer n-ary operators as a constant producer (#606, kudos to @Qata)
1. New property operator: `filter` (#586, kudos to @iv-mexx)
1. New operator `merge(with:)` (#600, kudos to @ra1028)
1. New operator `map(value:)` (#601, kudos to @ra1028)
1. `SignalProducer.merge(with:)`, `SignalProducer.concat`, `SignalProducer.prefix`, `SignalProducer.then`, `SignalProducer.and`, `SignalProducer.or`, `SignalProducer.zip(with:)`, `SignalProducer.sample(with:)`, `SignalProducer.sample(on:)`, `SignalProducer.take(until:)`, `SignalProducer.take(untilReplacement:)`, `SignalProducer.skip(until:)`, `SignalProducer.flatMap`, `SignalProducer.flatMapError`, `SignalProducer.combineLatest(with:)`, `Signal.flatMap`, `Signal.flatMapError`, `Signal.withLatest(from:)` and `Property.init(initial:then:)` now accept `SignalProducerConvertible` conforming types (#610, #611, kudos to @1028)
1. Bag can be created with the initial elements now (#609, kudos to @ra1028)
1. Non-class types now can be conforms to ReactiveExtensionProvider (#636, kudos to @ra1028)

# 3.1.0
1. Fixed `schedule(after:interval:leeway:)` being cancelled when the returned `Disposable` is not retained. (#584, kudos to @jjoelson)

# 3.1.0-rc.1
1. Fixed a scenario of downstream interruptions being dropped. (#577, kudos to @andersio)

   Manual interruption of time shifted producers, including `delay`, `observe(on:)`, `throttle`, `debounce` and `lazyMap`, should discard outstanding events at best effort ASAP.

   But in ReactiveSwift 2.0 to 3.0, the manual interruption is ignored if the upstream producer has terminated. For example:

   ```swift
   // Completed upstream + `delay`.
   SignalProducer.empty
       .delay(10.0, on: QueueScheduler.main)
       .startWithCompleted { print("Value should have been discarded!") }
       .dispose()

   // Console(t+10): Value should have been discarded!
   ```

   The expected behavior has now been restored.

   Please note that, since ReactiveSwift 2.0, while the interruption is handled immediately, the `interrupted` event delivery is not synchronous — it generally respects the closest asynchronous operator applied, and delivers on that scheduler.

1. `SignalProducer.concat` now has an overload that accepts an error. (#564, kudos to @nmccann)

1. Fix some documentation errors (#560, kudos to @ikesyo)

# 3.0.0
1. Code Coverage is reenabled. (#553)
   For Carthage users, version 0.26.0 and later is required for building App Store compatible binaries.

# 3.0.0-rc.1
1. Fixed integer overflow for `DispatchTimeInterval` in FoundationExtensions.swift (#506)

# 3.0.0-alpha.1
1. `Signal` now uses `Lifetime` for resource management. (#404, kudos to @andersio)

   The `Signal` initialzer now accepts a generator closure that is passed with the input `Observer` and the `Lifetime` as its arguments. The original variant accepting a single-argument generator closure is now obselete. This is a source breaking change.
   
   ```swift
   // New: Add `Disposable`s to the `Lifetime`.
   let candies = Signal<U, E> { (observer: Signal<U, E>.Observer, lifetime: Lifetime) in
      lifetime += trickOrTreat.observe(observer)
   }
   
   // Obsolete: Returning a `Disposable`.
   let candies = Signal { (observer: Signal<U, E>.Observer) -> Disposable? in
      return trickOrTreat.observe(observer)
   }
   ```

1. `SignalProducer.startWithSignal` now returns the value of the setup closure. (#533, kudos to @Burgestrand)

# 2.1.0-alpha.2
1. Disabled code coverage data to allow app submissions with Xcode 9.0 (see https://github.com/Carthage/Carthage/issues/2056, kudos to @NachoSoto)

# 2.1.0-alpha.1
1. `Signal.Observer.action` has been deprecated. Use `Signal.Observer.send` instead. (#515)

1. Workaround an unexpected EGAGIN error being returned by pthread in 32-bit ARM debug builds. (#508)

1. The `SignalProducer` internals have undergone a significant refactoring, which bootstraps the effort to reduce the overhead of constant producers and producer compositions. (#487, kudos to @andersio)

# 2.0.1
1. Addressed the exceptionally high build time. (#495)

1. New method ``retry(upTo:interval:on:)``. This delays retrying on failure by `interval` until hitting the `upTo` limitation.

# 2.0.0-rc.3
1. `Lifetime.+=` which ties a `Disposable` to a `Lifetime`, is now part of the public API and is no longer deprecated.

1. Feedbacks from `isEnabled` to the state of the same `Action` no longer deadlocks if it does not constitute an infinite feedback loop. (#481, kudos to @andersio)

   Note that `isExecuting` already supports `Action` state feedback, and legitimate feedback loops would still deadlock.

# 2.0.0-rc.2
1. Fixed a deadlock upon disposal when combining operators, i.e. `zip` and `combineLatest`, are used. (#471, kudos to @stevebrambilla for catching the bug)

# 2.0.0-rc.1
1. If the input observer of a `Signal` deinitializes while the `Signal` has not yet terminated, an `interrupted` event would now be automatically sent. (#463, kudos to @andersio)

1. `ValidationResult` and `ValidatorOutput` have been renamed to `ValidatingProperty.Result` and `ValidatingProperty.Decision`, respectively. (#443)

1. Mitigated a race condition related to ARC in the `Signal` internal. (#456, kudos to @andersio)

1. Added new convenience initialisers to `Action` that make creating actions with state input properties easier. When creating an `Action` that is conditionally enabled based on an optional property, use the renamed `Action.init(unwrapping:execute:)` initialisers. (#455, kudos to @sharplet)

# 2.0.0-alpha.3
1. `combinePrevious` for `Signal` and `SignalProducer` no longer requires an initial value. The first tuple would be emitted as soon as the second value is received by the operator if no initial value is given. (#445, kudos to @andersio)

1. Fixed an impedance mismatch in the `Signal` internals that caused heap corruptions. (#449, kudos to @gparker42)

1. In Swift 3.2 or later, you may create `BindingTarget` for a key path of a specific object. (#440, kudos to @andersio)

# 2.0.0-alpha.2
1. In Swift 3.2 or later, you can use `map()` with the new Smart Key Paths. (#435, kudos to @sharplet)

1. When composing `Signal` and `SignalProducer` of inhabitable types, e.g. `Never` or `NoError`, ReactiveSwift now warns about operators that are illogical to use, and traps at runtime when such operators attempt to instantiate an instance. (#429, kudos to @andersio)

1. N-ary `SignalProducer` operators are now generic and accept any type that can be expressed as `SignalProducer`. (#410, kudos to @andersio)
   Types may conform to `SignalProducerConvertible` to be an eligible operand.

1. The performance of `SignalProducer` has been improved significantly. (#140, kudos to @andersio)

   All lifted `SignalProducer` operators no longer yield an extra `Signal`. As a result, the calling overhead of event delivery is generally reduced proportionally to the level of chaining of lifted operators.
   
1. `interrupted` now respects `observe(on:)`. (#140)

   When a produced `Signal` is interrupted, if `observe(on:)` is the last applied operator, `interrupted` would now be delivered on the `Scheduler` passed to `observe(on:)` just like other events.

1. Feedbacks from `isExecuting` to the state of the same `Action`, including all `enabledIf` convenience initializers, no longer deadlocks. (#400, kudos to @andersio)

1. `MutableProperty` now enforces exclusivity of access. (#419, kudos to @andersio)

   In other words, nested modification in `MutableProperty.modify` is now prohibited. Generally speaking, it should have extremely limited impact as in most cases the `MutableProperty` would have been deadlocked already.

1. `promoteError` can now infer the new error type from the context. (#413, kudos to @andersio)

# 2.0.0-alpha.1
This is the first alpha release of ReactiveSwift 2.0. It requires Swift 3.1 (Xcode 8.3).

## Changes
### Modified `Signal` lifetime semantics (#355)
The `Signal` lifetime semantics is modified to improve interoperability with memory debugging tools. ReactiveSwift 2.0 adopted a new `Signal` internal which does not exploit deliberate retain cycles that consequentially confuse memory debugging tools.

A `Signal` is now automatically and silently disposed of, when:

1. the `Signal`  is not retained and has no active observer; or
1.  **(New)** both the `Signal`  and its input observer are not retained.

It is expected that memory debugging tools would no longer report irrelevant negative leaks that were once caused by the ReactiveSwift internals.

### `SignalProducer` resource management (#334)
`SignalProducer` now uses `Lifetime` for resource management. You may observe the `Lifetime` for the disposal of the produced `Signal`.

```swift
let producer = SignalProducer<Int, NoError> { observer, lifetime in
    if let disposable = numbers.observe(observer) {
        lifetime.observeEnded(disposable.dispose)
    }
}
```

Two `Disposable`-accepting methods `Lifetime.Type.+=` and `Lifetime.add` are provided to aid migration, and are subject to removal in a future release.

### Signal and SignalProducer 
1. All `Signal` and `SignalProducer` operators now belongs to the respective concrete types. (#304)

   Custom operators should extend the concrete types directly. `SignalProtocol` and `SignalProducerProtocol` should be used only for constraining associated types.

1. `combineLatest` and `zip` are optimised to have a constant overhead regardless of arity, mitigating the possibility of stack overflow. (#345) 

1. `flatMap(_:transform:)` is renamed to `flatMap(_:_:)`. (#339)

1. `promoteErrors(_:)`is renamed to `promoteError(_:)`. (#408)

1. `Event` is renamed to `Signal.Event`. (#376)

1. `Observer` is renamed to `Signal.Observer`. (#376)

### Action

1. `Action(input:_:)`, `Action(_:)`, `Action(enabledIf:_:)` and `Action(state:enabledIf:_:)` are renamed to `Action(state:execute:)`, `Action(execute:)`, `Action(enabledIf:execute:)` and `Action(state:enabledIf:execute:)` respectively. (#325)

### Properties
1. The memory overhead of property composition has been considerably reduced. (#340)

### Bindings
1. The `BindingSource` now requires only a producer representation of `self`. (#359)

1. The `<~` operator overloads are now provided by `BindingTargetProvider`. (#359)

### Disposables
1. `SimpleDisposable` and `ActionDisposable` has been folded into `AnyDisposable`. (#412)

1. `CompositeDisposable.DisposableHandle` is replaced by `Disposable?`. (#363)

1. The `+=` operator overloads for `CompositeDisposable` are now hosted inside the concrete types. (#412)

### Bag

1. Improved the performance of `Bag`. (#354)

1. `RemovalToken` is renamed to `Bag.Token`. (#354)

### Schedulers

1. `Scheduler` gains a class bound. (#333)

### Lifetime

1. `Lifetime.ended` now uses the inhabitable `Never` as its value type. (#392)

### Atomic

1. `Signal` and `Atomic` now use `os_unfair_lock` when it is available. (#342)

## Additions
1. `FlattenStrategy.race` is introduced. (#233, kudos to @inamiy)

   `race` flattens whichever inner signal that first sends an event, and ignores the rest.

1. `FlattenStrategy.concurrent` is introduced. (#298, kudos to @andersio)

   `concurrent` starts and flattens inner signals according to the specified concurrency limit. If an inner signal is received after the limit is reached, it would be queued and drained later as the in-flight inner signals terminate.

1. New operators: `reduce(into:)` and `scan(into:)`. (#365, kudos to @ikesyo)
 
   These variants pass to the closure an `inout` reference to the accumulator, which helps the performance when a large value type is used, e.g. collection.

1. `Property(initial:then:)` gains overloads that accept a producer or signal of the wrapped value type when the value type is an `Optional`. (#396)

## Deprecations and Removals
1. The requirement `BindingSource.observe(_:during:)` and the implementations have been removed.

1. All Swift 2 (ReactiveCocoa 4) obsolete symbols have been removed.

1. All deprecated methods and protocols in ReactiveSwift 1.1.x are no longer available.

## Acknowledgement

Thank you to all of @ReactiveCocoa/reactiveswift and all our contributors, but especially to @andersio, @calebd, @eimantas, @ikesyo, @inamiy, @Marcocanc, @mdiep, @NachoSoto, @sharplet and @tjnet. ReactiveSwift is only possible due to the many hours of work that these individuals have volunteered. ❤️

# 1.1.3
## Deprecation
1. `observe(_:during:)` is now deprecated. It would be removed in ReactiveSwift 2.0.
    Use `take(during:)` and the relevant observation API of `Signal`, `SignalProducer` and `Property` instead. (#374)
    
# 1.1.2
## Changes
1. Fixed a rare occurrence of `interrupted` events being emitted by a `Property`. (#362)

# 1.1.1
## Changes
1. The properties `Signal.negated`, `SignalProducer.negated` and `Property.negated` are deprecated. Use its operator form `negate()` instead.

# 1.1
## Additions

#### General
1. New boolean operators: `and`, `or` and `negated`; available on `Signal<Bool, E>`, `SignalProducer<Bool, E>` and `Property<Bool, E>` types. (#160, kudos to @cristianames92)
2. New operator `filterMap`. (#232, kudos to @RuiAAPeres)
3. New operator `lazyMap(on:_:)`. It coalesces `value` events when they are emitted at a rate faster than the rate the given scheduler can handle. The transform is applied on only the coalesced and the uncontended values. (#240, kudos to @liscio)
4. New protocol `BindingTargetProvider`, which replaces `BindingTargetProtocol`. (#254, kudos to @andersio)

#### SignalProducer
5. New initializer `SignalProducer(_:)`, which takes a `@escaping () -> Value` closure. It is similar to `SignalProducer(value:)`, but it lazily evaluates the value every time the producer is started. (#240, kudos to @liscio)

#### Lifetime
6. New method `Lifetime.observeEnded(self:)`. This is now the recommended way to explicitly observe the end of a `Lifetime`. Use `Lifetime.ended` only if composition is needed. (#229, kudos to @andersio)
7. New factory method `Lifetime.make()`, which returns a tuple of `Lifetime` and `Lifetime.Token`. (#236, kudos to @sharplet)

#### Properties
8. `ValidatingProperty`: A mutable property that validates mutations before committing them. (#182, kudos to @andersio).
9. A new interactive UI playground: `ReactiveSwift-UIExamples.playground`. It demonstrates how `ValidatingProperty` can be used in an interactive form UI. (#182)

## Changes
1. Flattening a signal of `Sequence` no longer requires an explicit `FlattenStrategy`. (#199, kudos to @dmcrodrigues)
2. `BindingSourceProtocol` has been renamed to `BindingSource`. (#254)
3. `SchedulerProtocol` and `DateSchedulerProtocol` has been renamed to `Scheduler` and `DateScheduler`, respectively. (#257)
4. `take(during:)` now handles ended `Lifetime` properly. (#229)

## Deprecations
1. `AtomicProtocol` has been deprecated. (#279)
2. `ActionProtocol` has been deprecated. (#284)
3. `ObserverProtocol` has been deprecated. (#262)
4. `BindingTargetProtocol` has been deprecated. (#254)

# 1.0.1
## Changes
1. Fixed a couple of infinite feedback loops in `Action`. (#221)
2. Fixed a race condition of `Signal` which might result in a deadlock when a signal is sent a terminal event as a result of an observer of it being released. (#267)

Kudos to @mdiep, @sharplet and @andersio who helped review the pull requests.

# 1.0

This is the first major release of ReactiveSwift, a multi-platform, pure-Swift functional reactive programming library spun off from [ReactiveCocoa](https://github.com/ReactiveCocoa/ReactiveCocoa). As Swift continues to expand beyond Apple’s platforms, we hope that ReactiveSwift will see broader adoption. To learn more, please refer to ReactiveCocoa’s [CHANGELOG](https://github.com/ReactiveCocoa/ReactiveCocoa/blob/master/CHANGELOG.md).

Major changes since ReactiveCocoa 4 include:
- **Updated for Swift 3**
  
  APIs have been updated and renamed to adhere to the Swift 3 [API Design Guidelines](https://swift.org/documentation/api-design-guidelines/).
- **Signal Lifetime Semantics**
  
  `Signal`s now live and continue to emit events only while either (a) they have observers or (b) they are retained. This clears up a number of unexpected cases and makes Signals much less dangerous.
- **Reactive Proxies**
  
  Types can now declare conformance to `ReactiveExtensionsProvider` to expose a `reactive` property that’s generic over `self`. This property hosts reactive extensions to the type, such as the ones provided on `NotificationCenter` and `URLSession`.
- **Property Composition**
  
  `Property`s can now be composed. They expose many of the familiar operators from `Signal` and `SignalProducer`, including `map`, `flatMap`, `combineLatest`, etc.
- **Binding Primitives**
  
  `BindingTargetProtocol` and `BindingSourceProtocol` have been introduced to allow binding of observable instances to targets. `BindingTarget` is a new concrete type that can be used to wrap a settable but non-observable property.
- **Lifetime**
  
  `Lifetime` is introduced to represent the lifetime of any arbitrary reference type. This can be used with the new `take(during:)` operator, but also forms part of the new binding APIs.
- **Race-free Action**
  
   A new `Action` initializer `Action(state:enabledIf:_:)` has been introduced. It allows the latest value of any arbitrary property to be supplied to the execution closure in addition to the input from `apply(_:)`, while having the availability being derived from the property.
  
   This eliminates a data race in ReactiveCocoa 4.x, when both the `enabledIf` predicate and the execution closure depend on an overlapping set of properties.

Extensive use of Swift’s `@available` declaration has been used to ease migration from ReactiveCocoa 4. Xcode should have fix-its for almost all changes from older APIs.

Thank you to all of @ReactiveCocoa/ReactiveSwift and all our contributors, but especially to @andersio, @liscio, @mdiep, @nachosoto, and @sharplet. ReactiveSwift is only possible due to the many hours of work that these individuals have volunteered. ❤️<|MERGE_RESOLUTION|>--- conflicted
+++ resolved
@@ -1,14 +1,12 @@
 # master
 *Please add new entries at the top.*
 
-<<<<<<< HEAD
 1. `FlattenStrategy.first` is introduced. (#713, kudos to @inamiy)
-=======
+
 # 5.0.0
 
 1. Support Swift 5.0 (Xcode 10.2) (#711, kudos to @ikesyo)
 1. Dropped support for Swift 4.1 (Xcode 9)
->>>>>>> e285cea1
 1. Migrated from `hashValue` to `hash(into:)`, fixing deprecation warning in Swift 5 (#707, kudos to @ChristopherRogers)
 1. New operator `materializeResults` and `dematerializeResults` (#679, kudos to @ra1028)
 1. New convenience initializer for `Action` that takes a `ValidatingProperty` as its state (#637, kudos to @Marcocanc)
