--- conflicted
+++ resolved
@@ -162,517 +162,5 @@
 @available(*, unavailable, renamed:"DateScheduler")
 public typealias DateSchedulerProtocol = DateScheduler
 
-<<<<<<< HEAD
-@available(*, deprecated, renamed:"BindingSource")
-public typealias BindingSourceProtocol = BindingSource
-=======
 @available(*, unavailable, renamed:"BindingSource")
-public typealias BindingSourceProtocol = BindingSource
-
-// MARK: Removed Types and APIs in ReactiveCocoa 5.0.
-
-// Renamed Protocols
-@available(*, unavailable, renamed:"ActionProtocol")
-public enum ActionType {}
-
-@available(*, unavailable, renamed:"SignalProtocol")
-public enum SignalType {}
-
-@available(*, unavailable, renamed:"SignalProducerProtocol")
-public enum SignalProducerType {}
-
-@available(*, unavailable, renamed:"PropertyProtocol")
-public enum PropertyType {}
-
-@available(*, unavailable, renamed:"MutablePropertyProtocol")
-public enum MutablePropertyType {}
-
-@available(*, unavailable, renamed:"ObserverProtocol")
-public enum ObserverType {}
-
-@available(*, unavailable, renamed:"Scheduler")
-public enum SchedulerType {}
-
-@available(*, unavailable, renamed:"DateScheduler")
-public enum DateSchedulerType {}
-
-@available(*, unavailable, renamed:"OptionalProtocol")
-public enum OptionalType {}
-
-@available(*, unavailable, renamed:"EventLoggerProtocol")
-public enum EventLoggerType {}
-
-@available(*, unavailable, renamed:"EventProtocol")
-public enum EventType {}
-
-// Renamed and Removed Types
-
-@available(*, unavailable, renamed:"Property")
-public struct AnyProperty<Value> {}
-
-@available(*, unavailable, message:"Use 'Property(value:)' to create a constant property instead. 'ConstantProperty' is removed in RAC 5.0.")
-public struct ConstantProperty<Value> {}
-
-// Renamed Properties
-
-extension Disposable {
-	@available(*, unavailable, renamed:"isDisposed")
-	public var disposed: Bool { fatalError() }
-}
-
-extension SerialDisposable {
-	@available(*, unavailable, renamed:"inner")
-	public var innerDisposable: Disposable? {
-		get { fatalError() }
-		set { fatalError() }
- }
-}
-
-extension ScopedDisposable {
-	@available(*, unavailable, renamed:"inner")
-	public var innerDisposable: Disposable { fatalError() }
-}
-
-extension Action {
-	@available(*, unavailable, renamed:"isEnabled")
-	public var enabled: Bool { fatalError() }
-
-	@available(*, unavailable, renamed:"isExecuting")
-	public var executing: Bool { fatalError() }
-}
-
-// Renamed Enum cases
-extension ActionError {
-	@available(*, unavailable, renamed:"producerFailed")
-	public static var ProducerError: ActionError { fatalError() }
-
-	@available(*, unavailable, renamed:"disabled")
-	public static var NotEnabled: ActionError { fatalError() }
-}
-
-extension FlattenStrategy {
-	@available(*, unavailable, renamed:"latest")
-	public static var Latest: FlattenStrategy { fatalError() }
-
-	@available(*, unavailable, renamed:"concat")
-	public static var Concat: FlattenStrategy { fatalError() }
-
-	@available(*, unavailable, renamed:"merge")
-	public static var Merge: FlattenStrategy { fatalError() }
-}
-
-extension LoggingEvent.Signal {
-	@available(*, unavailable, renamed:"next")
-	public static var Next: LoggingEvent.Signal { fatalError() }
-
-	@available(*, unavailable, renamed:"completed")
-	public static var Completed: LoggingEvent.Signal { fatalError() }
-
-	@available(*, unavailable, renamed:"failed")
-	public static var Failed: LoggingEvent.Signal { fatalError() }
-
-	@available(*, unavailable, renamed:"terminated")
-	public static var Terminated: LoggingEvent.Signal { fatalError() }
-
-	@available(*, unavailable, renamed:"disposed")
-	public static var Disposed: LoggingEvent.Signal { fatalError() }
-
-	@available(*, unavailable, renamed:"interrupted")
-	public static var Interrupted: LoggingEvent.Signal { fatalError() }
-}
-
-extension LoggingEvent.SignalProducer {
-	@available(*, unavailable, renamed:"started")
-	public static var Started: LoggingEvent.Signal { fatalError() }
-
-	@available(*, unavailable, renamed:"next")
-	public static var Next: LoggingEvent.Signal { fatalError() }
-
-	@available(*, unavailable, renamed:"completed")
-	public static var Completed: LoggingEvent.Signal { fatalError() }
-
-	@available(*, unavailable, renamed:"failed")
-	public static var Failed: LoggingEvent.Signal { fatalError() }
-
-	@available(*, unavailable, renamed:"terminated")
-	public static var Terminated: LoggingEvent.Signal { fatalError() }
-
-	@available(*, unavailable, renamed:"disposed")
-	public static var Disposed: LoggingEvent.Signal { fatalError() }
-
-	@available(*, unavailable, renamed:"interrupted")
-	public static var Interrupted: LoggingEvent.Signal { fatalError() }
-}
-
-// Methods
-
-extension Bag {
-	@available(*, unavailable, renamed:"remove(using:)")
-	public func removeValueForToken(_ token: Token) { fatalError() }
-}
-
-extension CompositeDisposable {
-	@available(*, unavailable, renamed:"add(_:)")
-	public func addDisposable(_ d: Disposable) -> Disposable? { fatalError() }
-}
-
-extension Observer {
-	@available(*, unavailable, renamed: "init(value:failed:completed:interrupted:)")
-	public convenience init(
-		next: ((Value) -> Void)? = nil,
-		failed: ((Error) -> Void)? = nil,
-		completed: (() -> Void)? = nil,
-		interrupted: (() -> Void)? = nil
-		) { fatalError() }
-
-	@available(*, unavailable, renamed: "send(value:)")
-	public func sendNext(_ value: Value) { fatalError() }
-	
-	@available(*, unavailable, renamed: "send(error:)")
-	public func sendFailed(_ error: Error) { fatalError() }
-}
-
-extension Signal {
-	@available(*, unavailable, renamed:"take(first:)")
-	public func take(_ count: Int) -> Signal<Value, Error> { fatalError() }
-
-	@available(*, unavailable, renamed:"take(last:)")
-	public func takeLast(_ count: Int) -> Signal<Value, Error> { fatalError() }
-
-	@available(*, unavailable, renamed:"skip(first:)")
-	public func skip(_ count: Int) -> Signal<Value, Error> { fatalError() }
-
-	@available(*, unavailable, renamed:"observe(on:)")
-	public func observeOn(_ scheduler: Scheduler) -> Signal<Value, Error> { fatalError() }
-
-	@available(*, unavailable, renamed:"combineLatest(with:)")
-	public func combineLatestWith<S: SignalProtocol>(_ otherSignal: S) -> Signal<(Value, S.Value), Error> { fatalError() }
-
-	@available(*, unavailable, renamed:"zip(with:)")
-	public func zipWith<S: SignalProtocol>(_ otherSignal: S) -> Signal<(Value, S.Value), Error> { fatalError() }
-
-	@available(*, unavailable, renamed:"take(until:)")
-	public func takeUntil(_ trigger: Signal<(), NoError>) -> Signal<Value, Error> { fatalError() }
-
-	@available(*, unavailable, renamed:"take(untilReplacement:)")
-	public func takeUntilReplacement(_ replacement: Signal<Value, Error>) -> Signal<Value, Error> { fatalError() }
-
-	@available(*, unavailable, renamed:"skip(until:)")
-	public func skipUntil(_ trigger: Signal<(), NoError>) -> Signal<Value, Error> { fatalError() }
-
-	@available(*, unavailable, renamed:"skip(while:)")
-	public func skipWhile(_ predicate: (Value) -> Bool) -> Signal<Value, Error> { fatalError() }
-
-	@available(*, unavailable, renamed:"take(while:)")
-	public func takeWhile(_ predicate: (Value) -> Bool) -> Signal<Value, Error> { fatalError() }
-
-	@available(*, unavailable, renamed:"timeout(after:raising:on:)")
-	public func timeoutWithError(_ error: Error, afterInterval: TimeInterval, onScheduler: DateScheduler) -> Signal<Value, Error> { fatalError() }
-
-	@available(*, unavailable, message: "This Signal may emit errors which must be handled explicitly, or observed using `observeResult(_:)`")
-	public func observeNext(_ next: (Value) -> Void) -> Disposable? { fatalError() }
-}
-
-extension Signal where Value: OptionalProtocol {
-	@available(*, unavailable, renamed:"skipNil()")
-	public func ignoreNil() -> SignalProducer<Value.Wrapped, Error> { fatalError() }
-}
-
-extension Signal where Error == NoError {
-	@available(*, unavailable, renamed: "observeValues")
-	public func observeNext(_ next: (Value) -> Void) -> Disposable? { fatalError() }
-}
-
-extension Signal where Value: Sequence {
-	@available(*, deprecated, message: "Use flatten() instead")
-	public func flatten(_ strategy: FlattenStrategy) -> Signal<Value.Iterator.Element, Error> {
-		return self.flatMap(strategy, SignalProducer.init)
-	}
-}
-
-extension SignalProducer {
-	@available(*, unavailable, renamed:"take(first:)")
-	public func take(_ count: Int) -> SignalProducer<Value, Error> { fatalError() }
-
-	@available(*, unavailable, renamed:"take(last:)")
-	public func takeLast(_ count: Int) -> SignalProducer<Value, Error> { fatalError() }
-
-	@available(*, unavailable, renamed:"skip(first:)")
-	public func skip(_ count: Int) -> SignalProducer<Value, Error> { fatalError() }
-
-	@available(*, unavailable, renamed:"retry(upTo:)")
-	public func retry(_ count: Int) -> SignalProducer<Value, Error> { fatalError() }
-
-	@available(*, unavailable, renamed:"observe(on:)")
-	public func observeOn(_ scheduler: Scheduler) -> SignalProducer<Value, Error> { fatalError() }
-
-	@available(*, unavailable, renamed:"start(on:)")
-	public func startOn(_ scheduler: Scheduler) -> SignalProducer<Value, Error> { fatalError() }
-
-	@available(*, unavailable, renamed:"combineLatest(with:)")
-	public func combineLatestWith<U>(_ otherProducer: SignalProducer<U, Error>) -> SignalProducer<(Value, U), Error> { fatalError() }
-
-	@available(*, unavailable, renamed:"combineLatest(with:)")
-	public func combineLatestWith<U>(_ otherSignal: Signal<U, Error>) -> SignalProducer<(Value, U), Error> { fatalError() }
-
-	@available(*, unavailable, renamed:"zip(with:)")
-	public func zipWith<U>(_ otherProducer: SignalProducer<U, Error>) -> SignalProducer<(Value, U), Error> { fatalError() }
-
-	@available(*, unavailable, renamed:"zip(with:)")
-	public func zipWith<U>(_ otherSignal: Signal<U, Error>) -> SignalProducer<(Value, U), Error> { fatalError() }
-
-	@available(*, unavailable, renamed:"take(until:)")
-	public func takeUntil(_ trigger: Signal<(), NoError>) -> SignalProducer<Value, Error> { fatalError() }
-
-	@available(*, unavailable, renamed:"take(until:)")
-	public func takeUntil(_ trigger: SignalProducer<(), NoError>) -> SignalProducer<Value, Error> { fatalError() }
-
-	@available(*, unavailable, renamed:"take(untilReplacement:)")
-	public func takeUntilReplacement(_ replacement: Signal<Value, Error>) -> SignalProducer<Value, Error> { fatalError() }
-
-	@available(*, unavailable, renamed:"take(untilReplacement:)")
-	public func takeUntilReplacement(_ replacement: SignalProducer<Value, Error>) -> SignalProducer<Value, Error> { fatalError() }
-
-	@available(*, unavailable, renamed:"skip(until:)")
-	public func skipUntil(_ trigger: Signal<(), NoError>) -> SignalProducer<Value, Error> { fatalError() }
-
-	@available(*, unavailable, renamed:"skip(until:)")
-	public func skipUntil(_ trigger: SignalProducer<(), NoError>) -> SignalProducer<Value, Error> { fatalError() }
-
-	@available(*, unavailable, renamed:"skip(while:)")
-	public func skipWhile(_ predicate: (Value) -> Bool) -> SignalProducer<Value, Error> { fatalError() }
-
-	@available(*, unavailable, renamed:"take(while:)")
-	public func takeWhile(_ predicate: (Value) -> Bool) -> SignalProducer<Value, Error> { fatalError() }
-
-	@available(*, unavailable, renamed:"timeout(after:raising:on:)")
-	public func timeoutWithError(_ error: Error, afterInterval: TimeInterval, onScheduler: DateScheduler) -> SignalProducer<Value, Error> { fatalError() }
-
-	@available(*, unavailable, message:"This SignalProducer may emit errors which must be handled explicitly, or observed using `startWithResult(_:)`.")
-	public func startWithNext(_ next: (Value) -> Void) -> Disposable { fatalError() }
-
-	@available(*, unavailable, renamed:"repeat(_:)")
-	public func times(_ count: Int) -> SignalProducer<Value, Error> { fatalError() }
-}
-
-extension SignalProducer where Value: OptionalProtocol {
-	@available(*, unavailable, renamed:"skipNil()")
-	public func ignoreNil() -> SignalProducer<Value.Wrapped, Error> { fatalError() }
-}
-
-extension SignalProducer where Error == NoError {
-	@available(*, unavailable, renamed: "startWithValues")
-	public func startWithNext(_ value: @escaping (Value) -> Void) -> Disposable { fatalError() }
-}
-
-extension SignalProducer where Value: Sequence {
-	@available(*, deprecated, message: "Use flatten() instead")
-	public func flatten(_ strategy: FlattenStrategy) -> SignalProducer<Value.Iterator.Element, Error> {
-		return self.flatMap(strategy, SignalProducer<Value.Iterator.Element, NoError>.init)
-	}
-}
-
-extension SignalProducer {
-	@available(*, unavailable, message:"Use properties instead. `buffer(_:)` is removed in RAC 5.0.")
-	public static func buffer(_ capacity: Int) -> (SignalProducer, Signal<Value, Error>.Observer) { fatalError() }
-
-	@available(*, unavailable, renamed:"init(_:)")
-	public init<S: SignalProtocol>(signal: S) where S.Value == Value, S.Error == Error { fatalError() }
-
-	@available(*, unavailable, renamed:"init(_:)")
-	public init<S: Sequence>(values: S) where S.Iterator.Element == Value { fatalError() }
-}
-
-extension PropertyProtocol {
-	@available(*, unavailable, renamed:"combineLatest(with:)")
-	public func combineLatestWith<P: PropertyProtocol>(_ otherProperty: P) -> Property<(Value, P.Value)> { fatalError() }
-
-	@available(*, unavailable, renamed:"zip(with:)")
-	public func zipWith<P: PropertyProtocol>(_ otherProperty: P) -> Property<(Value, P.Value)> { fatalError() }
-}
-
-extension Property {
-	@available(*, unavailable, renamed:"Property(initial:then:)")
-	public convenience init(initialValue: Value, producer: SignalProducer<Value, NoError>) { fatalError() }
-
-	@available(*, unavailable, renamed:"Property(initial:then:)")
-	public convenience init(initialValue: Value, signal: Signal<Value, NoError>) { fatalError() }
-}
-
-extension DateScheduler {
-	@available(*, unavailable, renamed:"schedule(after:action:)")
-	func scheduleAfter(date: Date, _ action: () -> Void) -> Disposable? { fatalError() }
-
-	@available(*, unavailable, renamed:"schedule(after:interval:leeway:)")
-	func scheduleAfter(date: Date, repeatingEvery: TimeInterval, withLeeway: TimeInterval, action: () -> Void) -> Disposable? { fatalError() }
-
-	@available(*, unavailable, message:"schedule(after:interval:leeway:action:) now uses DispatchTimeInterval")
-	func schedule(after date: Date, interval: TimeInterval, leeway: TimeInterval, action: @escaping () -> Void) -> Disposable? { fatalError() }
-
-	@available(*, unavailable, message:"schedule(after:interval:action:) now uses DispatchTimeInterval")
-	public func schedule(after date: Date, interval: TimeInterval, action: @escaping () -> Void) -> Disposable? { fatalError() }
-}
-
-extension TestScheduler {
-	@available(*, unavailable, renamed:"advance(by:)")
-	public func advanceByInterval(_ interval: TimeInterval) { fatalError() }
-
-	@available(*, unavailable, renamed:"advance(to:)")
-	public func advanceToDate(_ date: Date) { fatalError() }
-
-	@available(*, unavailable, message:"advance(by:) now uses DispatchTimeInterval")
-	public func advance(by interval: TimeInterval) { fatalError() }
-
-	@available(*, unavailable, message:"rewind(by:) now uses DispatchTimeInterval")
-	public func rewind(by interval: TimeInterval) { fatalError() }
-}
-
-extension QueueScheduler {
-	@available(*, unavailable, renamed:"main")
-	public static var mainQueueScheduler: QueueScheduler { fatalError() }
-}
-
-extension NotificationCenter {
-	@available(*, unavailable, renamed:"reactive.notifications")
-	public func rac_notifications(forName name: Notification.Name?, object: AnyObject? = nil) -> SignalProducer<Notification, NoError> { fatalError() }
-}
-
-extension URLSession {
-	@available(*, unavailable, renamed:"reactive.data")
-	public func rac_data(with request: URLRequest) -> SignalProducer<(Data, URLResponse), NSError> { fatalError() }
-}
-
-extension Reactive where Base: URLSession {
-	@available(*, unavailable, message:"Use the overload which returns `SignalProducer<(Data, URLResponse), AnyError>` instead, and cast `AnyError.error` to `NSError` as you need")
-	public func data(with request: URLRequest) -> SignalProducer<(Data, URLResponse), NSError> { fatalError() }
-}
-
-// Free functions
-
-@available(*, unavailable, message:"timer(interval:on:) now uses DispatchTimeInterval")
-public func timer(interval: TimeInterval, on scheduler: DateScheduler) -> SignalProducer<Date, NoError> { fatalError() }
-
-@available(*, unavailable, message:"timer(interval:on:leeway:) now uses DispatchTimeInterval")
-public func timer(interval: TimeInterval, on scheduler: DateScheduler, leeway: TimeInterval) -> SignalProducer<Date, NoError> { fatalError() }
-
-@available(*, unavailable, renamed:"Signal.combineLatest")
-public func combineLatest<A, B, Error>(_ a: Signal<A, Error>, _ b: Signal<B, Error>) -> Signal<(A, B), Error> { fatalError() }
-
-@available(*, unavailable, renamed:"Signal.combineLatest")
-public func combineLatest<A, B, C, Error>(_ a: Signal<A, Error>, _ b: Signal<B, Error>, _ c: Signal<C, Error>) -> Signal<(A, B, C), Error> { fatalError() }
-
-@available(*, unavailable, renamed:"Signal.combineLatest")
-public func combineLatest<A, B, C, D, Error>(_ a: Signal<A, Error>, _ b: Signal<B, Error>, _ c: Signal<C, Error>, _ d: Signal<D, Error>) -> Signal<(A, B, C, D), Error> { fatalError() }
-
-@available(*, unavailable, renamed:"Signal.combineLatest")
-public func combineLatest<A, B, C, D, E, Error>(_ a: Signal<A, Error>, _ b: Signal<B, Error>, _ c: Signal<C, Error>, _ d: Signal<D, Error>, _ e: Signal<E, Error>) -> Signal<(A, B, C, D, E), Error> { fatalError() }
-
-@available(*, unavailable, renamed:"Signal.combineLatest")
-public func combineLatest<A, B, C, D, E, F, Error>(_ a: Signal<A, Error>, _ b: Signal<B, Error>, _ c: Signal<C, Error>, _ d: Signal<D, Error>, _ e: Signal<E, Error>, _ f: Signal<F, Error>) -> Signal<(A, B, C, D, E, F), Error> { fatalError() }
-
-@available(*, unavailable, renamed:"Signal.combineLatest")
-public func combineLatest<A, B, C, D, E, F, G, Error>(_ a: Signal<A, Error>, _ b: Signal<B, Error>, _ c: Signal<C, Error>, _ d: Signal<D, Error>, _ e: Signal<E, Error>, _ f: Signal<F, Error>, _ g: Signal<G, Error>) -> Signal<(A, B, C, D, E, F, G), Error> { fatalError() }
-
-@available(*, unavailable, renamed:"Signal.combineLatest")
-public func combineLatest<A, B, C, D, E, F, G, H, Error>(_ a: Signal<A, Error>, _ b: Signal<B, Error>, _ c: Signal<C, Error>, _ d: Signal<D, Error>, _ e: Signal<E, Error>, _ f: Signal<F, Error>, _ g: Signal<G, Error>, _ h: Signal<H, Error>) -> Signal<(A, B, C, D, E, F, G, H), Error> { fatalError() }
-
-@available(*, unavailable, renamed:"Signal.combineLatest")
-public func combineLatest<A, B, C, D, E, F, G, H, I, Error>(_ a: Signal<A, Error>, _ b: Signal<B, Error>, _ c: Signal<C, Error>, _ d: Signal<D, Error>, _ e: Signal<E, Error>, _ f: Signal<F, Error>, _ g: Signal<G, Error>, _ h: Signal<H, Error>, _ i: Signal<I, Error>) -> Signal<(A, B, C, D, E, F, G, H, I), Error> { fatalError() }
-
-@available(*, unavailable, renamed:"Signal.combineLatest")
-public func combineLatest<A, B, C, D, E, F, G, H, I, J, Error>(_ a: Signal<A, Error>, _ b: Signal<B, Error>, _ c: Signal<C, Error>, _ d: Signal<D, Error>, _ e: Signal<E, Error>, _ f: Signal<F, Error>, _ g: Signal<G, Error>, _ h: Signal<H, Error>, _ i: Signal<I, Error>, _ j: Signal<J, Error>) -> Signal<(A, B, C, D, E, F, G, H, I, J), Error> { fatalError() }
-
-@available(*, unavailable, renamed:"Signal.combineLatest")
-public func combineLatest<S: Sequence, Value, Error>(_ signals: S) -> Signal<[Value], Error> where S.Iterator.Element == Signal<Value, Error> { fatalError() }
-
-@available(*, unavailable, renamed:"Signal.zip")
-public func zip<A, B, Error>(_ a: Signal<A, Error>, _ b: Signal<B, Error>) -> Signal<(A, B), Error> { fatalError() }
-
-@available(*, unavailable, renamed:"Signal.zip")
-public func zip<A, B, C, Error>(_ a: Signal<A, Error>, _ b: Signal<B, Error>, _ c: Signal<C, Error>) -> Signal<(A, B, C), Error> { fatalError() }
-
-@available(*, unavailable, renamed:"Signal.zip")
-public func zip<A, B, C, D, Error>(_ a: Signal<A, Error>, _ b: Signal<B, Error>, _ c: Signal<C, Error>, _ d: Signal<D, Error>) -> Signal<(A, B, C, D), Error> { fatalError() }
-
-@available(*, unavailable, renamed:"Signal.zip")
-public func zip<A, B, C, D, E, Error>(_ a: Signal<A, Error>, _ b: Signal<B, Error>, _ c: Signal<C, Error>, _ d: Signal<D, Error>, _ e: Signal<E, Error>) -> Signal<(A, B, C, D, E), Error> { fatalError() }
-
-@available(*, unavailable, renamed:"Signal.zip")
-public func zip<A, B, C, D, E, F, Error>(_ a: Signal<A, Error>, _ b: Signal<B, Error>, _ c: Signal<C, Error>, _ d: Signal<D, Error>, _ e: Signal<E, Error>, _ f: Signal<F, Error>) -> Signal<(A, B, C, D, E, F), Error> { fatalError() }
-
-@available(*, unavailable, renamed:"Signal.zip")
-public func zip<A, B, C, D, E, F, G, Error>(_ a: Signal<A, Error>, _ b: Signal<B, Error>, _ c: Signal<C, Error>, _ d: Signal<D, Error>, _ e: Signal<E, Error>, _ f: Signal<F, Error>, _ g: Signal<G, Error>) -> Signal<(A, B, C, D, E, F, G), Error> { fatalError() }
-
-@available(*, unavailable, renamed:"Signal.zip")
-public func zip<A, B, C, D, E, F, G, H, Error>(_ a: Signal<A, Error>, _ b: Signal<B, Error>, _ c: Signal<C, Error>, _ d: Signal<D, Error>, _ e: Signal<E, Error>, _ f: Signal<F, Error>, _ g: Signal<G, Error>, _ h: Signal<H, Error>) -> Signal<(A, B, C, D, E, F, G, H), Error> { fatalError() }
-
-@available(*, unavailable, renamed:"Signal.zip")
-public func zip<A, B, C, D, E, F, G, H, I, Error>(_ a: Signal<A, Error>, _ b: Signal<B, Error>, _ c: Signal<C, Error>, _ d: Signal<D, Error>, _ e: Signal<E, Error>, _ f: Signal<F, Error>, _ g: Signal<G, Error>, _ h: Signal<H, Error>, _ i: Signal<I, Error>) -> Signal<(A, B, C, D, E, F, G, H, I), Error> { fatalError() }
-
-@available(*, unavailable, renamed:"Signal.zip")
-public func zip<A, B, C, D, E, F, G, H, I, J, Error>(_ a: Signal<A, Error>, _ b: Signal<B, Error>, _ c: Signal<C, Error>, _ d: Signal<D, Error>, _ e: Signal<E, Error>, _ f: Signal<F, Error>, _ g: Signal<G, Error>, _ h: Signal<H, Error>, _ i: Signal<I, Error>, _ j: Signal<J, Error>) -> Signal<(A, B, C, D, E, F, G, H, I, J), Error> { fatalError() }
-
-@available(*, unavailable, renamed:"Signal.zip")
-public func zip<S: Sequence, Value, Error>(_ signals: S) -> Signal<[Value], Error> where S.Iterator.Element == Signal<Value, Error> { fatalError() }
-
-@available(*, unavailable, renamed:"SignalProducer.combineLatest")
-public func combineLatest<A, B, Error>(_ a: SignalProducer<A, Error>, _ b: SignalProducer<B, Error>) -> SignalProducer<(A, B), Error> { fatalError() }
-
-@available(*, unavailable, renamed:"SignalProducer.combineLatest")
-public func combineLatest<A, B, C, Error>(_ a: SignalProducer<A, Error>, _ b: SignalProducer<B, Error>, _ c: SignalProducer<C, Error>) -> SignalProducer<(A, B, C), Error> { fatalError() }
-
-@available(*, unavailable, renamed:"SignalProducer.combineLatest")
-public func combineLatest<A, B, C, D, Error>(_ a: SignalProducer<A, Error>, _ b: SignalProducer<B, Error>, _ c: SignalProducer<C, Error>, _ d: SignalProducer<D, Error>) -> SignalProducer<(A, B, C, D), Error> { fatalError() }
-
-@available(*, unavailable, renamed:"SignalProducer.combineLatest")
-public func combineLatest<A, B, C, D, E, Error>(_ a: SignalProducer<A, Error>, _ b: SignalProducer<B, Error>, _ c: SignalProducer<C, Error>, _ d: SignalProducer<D, Error>, _ e: SignalProducer<E, Error>) -> SignalProducer<(A, B, C, D, E), Error> { fatalError() }
-
-@available(*, unavailable, renamed:"SignalProducer.combineLatest")
-public func combineLatest<A, B, C, D, E, F, Error>(_ a: SignalProducer<A, Error>, _ b: SignalProducer<B, Error>, _ c: SignalProducer<C, Error>, _ d: SignalProducer<D, Error>, _ e: SignalProducer<E, Error>, _ f: SignalProducer<F, Error>) -> SignalProducer<(A, B, C, D, E, F), Error> { fatalError() }
-
-@available(*, unavailable, renamed:"SignalProducer.combineLatest")
-public func combineLatest<A, B, C, D, E, F, G, Error>(_ a: SignalProducer<A, Error>, _ b: SignalProducer<B, Error>, _ c: SignalProducer<C, Error>, _ d: SignalProducer<D, Error>, _ e: SignalProducer<E, Error>, _ f: SignalProducer<F, Error>, _ g: SignalProducer<G, Error>) -> SignalProducer<(A, B, C, D, E, F, G), Error> { fatalError() }
-
-@available(*, unavailable, renamed:"SignalProducer.combineLatest")
-public func combineLatest<A, B, C, D, E, F, G, H, Error>(_ a: SignalProducer<A, Error>, _ b: SignalProducer<B, Error>, _ c: SignalProducer<C, Error>, _ d: SignalProducer<D, Error>, _ e: SignalProducer<E, Error>, _ f: SignalProducer<F, Error>, _ g: SignalProducer<G, Error>, _ h: SignalProducer<H, Error>) -> SignalProducer<(A, B, C, D, E, F, G, H), Error> { fatalError() }
-
-@available(*, unavailable, renamed:"SignalProducer.combineLatest")
-public func combineLatest<A, B, C, D, E, F, G, H, I, Error>(_ a: SignalProducer<A, Error>, _ b: SignalProducer<B, Error>, _ c: SignalProducer<C, Error>, _ d: SignalProducer<D, Error>, _ e: SignalProducer<E, Error>, _ f: SignalProducer<F, Error>, _ g: SignalProducer<G, Error>, _ h: SignalProducer<H, Error>, _ i: SignalProducer<I, Error>) -> SignalProducer<(A, B, C, D, E, F, G, H, I), Error> { fatalError() }
-
-@available(*, unavailable, renamed:"SignalProducer.combineLatest")
-public func combineLatest<A, B, C, D, E, F, G, H, I, J, Error>(_ a: SignalProducer<A, Error>, _ b: SignalProducer<B, Error>, _ c: SignalProducer<C, Error>, _ d: SignalProducer<D, Error>, _ e: SignalProducer<E, Error>, _ f: SignalProducer<F, Error>, _ g: SignalProducer<G, Error>, _ h: SignalProducer<H, Error>, _ i: SignalProducer<I, Error>, _ j: SignalProducer<J, Error>) -> SignalProducer<(A, B, C, D, E, F, G, H, I, J), Error> { fatalError() }
-
-@available(*, unavailable, renamed:"SignalProducer.combineLatest")
-public func combineLatest<S: Sequence, Value, Error>(_ producers: S) -> SignalProducer<[Value], Error> where S.Iterator.Element == SignalProducer<Value, Error> { fatalError() }
-
-@available(*, unavailable, renamed:"SignalProducer.zip")
-public func zip<A, B, Error>(_ a: SignalProducer<A, Error>, _ b: SignalProducer<B, Error>) -> SignalProducer<(A, B), Error> { fatalError() }
-
-@available(*, unavailable, renamed:"SignalProducer.zip")
-public func zip<A, B, C, Error>(_ a: SignalProducer<A, Error>, _ b: SignalProducer<B, Error>, _ c: SignalProducer<C, Error>) -> SignalProducer<(A, B, C), Error> { fatalError() }
-
-@available(*, unavailable, renamed:"SignalProducer.zip")
-public func zip<A, B, C, D, Error>(_ a: SignalProducer<A, Error>, _ b: SignalProducer<B, Error>, _ c: SignalProducer<C, Error>, _ d: SignalProducer<D, Error>) -> SignalProducer<(A, B, C, D), Error> { fatalError() }
-
-@available(*, unavailable, renamed:"SignalProducer.zip")
-public func zip<A, B, C, D, E, Error>(_ a: SignalProducer<A, Error>, _ b: SignalProducer<B, Error>, _ c: SignalProducer<C, Error>, _ d: SignalProducer<D, Error>, _ e: SignalProducer<E, Error>) -> SignalProducer<(A, B, C, D, E), Error> { fatalError() }
-
-@available(*, unavailable, renamed:"SignalProducer.zip")
-public func zip<A, B, C, D, E, F, Error>(_ a: SignalProducer<A, Error>, _ b: SignalProducer<B, Error>, _ c: SignalProducer<C, Error>, _ d: SignalProducer<D, Error>, _ e: SignalProducer<E, Error>, _ f: SignalProducer<F, Error>) -> SignalProducer<(A, B, C, D, E, F), Error> { fatalError() }
-
-@available(*, unavailable, renamed:"SignalProducer.zip")
-public func zip<A, B, C, D, E, F, G, Error>(_ a: SignalProducer<A, Error>, _ b: SignalProducer<B, Error>, _ c: SignalProducer<C, Error>, _ d: SignalProducer<D, Error>, _ e: SignalProducer<E, Error>, _ f: SignalProducer<F, Error>, _ g: SignalProducer<G, Error>) -> SignalProducer<(A, B, C, D, E, F, G), Error> {
-	fatalError()}
-
-@available(*, unavailable, renamed:"SignalProducer.zip")
-public func zip<A, B, C, D, E, F, G, H, Error>(_ a: SignalProducer<A, Error>, _ b: SignalProducer<B, Error>, _ c: SignalProducer<C, Error>, _ d: SignalProducer<D, Error>, _ e: SignalProducer<E, Error>, _ f: SignalProducer<F, Error>, _ g: SignalProducer<G, Error>, _ h: SignalProducer<H, Error>) -> SignalProducer<(A, B, C, D, E, F, G, H), Error> { fatalError() }
-
-@available(*, unavailable, renamed:"SignalProducer.zip")
-public func zip<A, B, C, D, E, F, G, H, I, Error>(_ a: SignalProducer<A, Error>, _ b: SignalProducer<B, Error>, _ c: SignalProducer<C, Error>, _ d: SignalProducer<D, Error>, _ e: SignalProducer<E, Error>, _ f: SignalProducer<F, Error>, _ g: SignalProducer<G, Error>, _ h: SignalProducer<H, Error>, _ i: SignalProducer<I, Error>) -> SignalProducer<(A, B, C, D, E, F, G, H, I), Error> { fatalError() }
-
-@available(*, unavailable, renamed:"SignalProducer.zip")
-public func zip<A, B, C, D, E, F, G, H, I, J, Error>(_ a: SignalProducer<A, Error>, _ b: SignalProducer<B, Error>, _ c: SignalProducer<C, Error>, _ d: SignalProducer<D, Error>, _ e: SignalProducer<E, Error>, _ f: SignalProducer<F, Error>, _ g: SignalProducer<G, Error>, _ h: SignalProducer<H, Error>, _ i: SignalProducer<I, Error>, _ j: SignalProducer<J, Error>) -> SignalProducer<(A, B, C, D, E, F, G, H, I, J), Error> { fatalError() }
-
-@available(*, unavailable, renamed:"SignalProducer.zip")
-public func zip<S: Sequence, Value, Error>(_ producers: S) -> SignalProducer<[Value], Error> where S.Iterator.Element == SignalProducer<Value, Error> { fatalError() }
->>>>>>> e46eac4d
+public typealias BindingSourceProtocol = BindingSource