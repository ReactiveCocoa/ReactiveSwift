--- conflicted
+++ resolved
@@ -25,13 +25,9 @@
 }
 
 /// Represents an observable property that can be mutated directly.
-<<<<<<< HEAD
-public protocol MutablePropertyProtocol: BindingTarget, PropertyProtocol {
+public protocol MutablePropertyProtocol: BindingTargetProtocol, PropertyProtocol {
 	associatedtype Value
 
-=======
-public protocol MutablePropertyProtocol: PropertyProtocol, BindingTargetProtocol {
->>>>>>> 33f8a6d4
 	/// The current value of the property.
 	var value: Value { get set }
 }
