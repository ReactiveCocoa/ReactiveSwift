--- conflicted
+++ resolved
@@ -577,13 +577,9 @@
 					}
 				}
 				observer.send(event)
-<<<<<<< HEAD
-				// Instruments will report a leak if you still have a weak pointer that is
-				// still pointing to freed memory. By freeing this weak pointer manually
-				// it prevents Instruments from reporting a leak.
-=======
-				// by freeing this weak pointer manually, it avoids Instruments from detecting this as a leak.
->>>>>>> 6c458db7
+				// Instruments will report a leak if you have a weak variable that is
+				// still pointing to freed memory. By freeing box manually it prevents 
+                // Instruments from reporting a leak.
 				box = nil
 			}
 		}
